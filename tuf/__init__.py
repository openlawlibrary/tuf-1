--- conflicted
+++ resolved
@@ -5,11 +5,4 @@
 """
 
 # This value is used in the requests user agent.
-<<<<<<< HEAD
-# setup.py has it hard-coded separately.
-# Currently, when the version is changed, it must be set in both locations.
-# TODO: Single-source the version number.
-__version__ = "0.11.2.dev9"
-=======
-__version__ = "2.0.0"
->>>>>>> 7ada2af3
+__version__ = "2.0.0.dev1"