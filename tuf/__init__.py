# This value is used in the requests user agent.
# setup.cfg has it hard-coded separately.
# Currently, when the version is changed, it must be set in both locations.
# TODO: Single-source the version number.
<<<<<<< HEAD
__version__ = "0.11.2.dev9"
=======
__version__ = "0.20.0"

# This reference implementation produces metadata intended to conform to
# version 1.0.0 of the TUF specification, and is expected to consume metadata
# conforming to version 1.0.0 of the TUF specification.
# All downloaded metadata must be equal to our supported major version of 1.
# For example, "1.4.3" and "1.0.0" are supported.  "2.0.0" is not supported.
# See https://github.com/theupdateframework/specification
SPECIFICATION_VERSION = '1.0.0'
>>>>>>> febe6c3d
<|MERGE_RESOLUTION|>--- conflicted
+++ resolved
@@ -2,10 +2,7 @@
 # setup.cfg has it hard-coded separately.
 # Currently, when the version is changed, it must be set in both locations.
 # TODO: Single-source the version number.
-<<<<<<< HEAD
-__version__ = "0.11.2.dev9"
-=======
-__version__ = "0.20.0"
+__version__ = "0.20.0.dev1"
 
 # This reference implementation produces metadata intended to conform to
 # version 1.0.0 of the TUF specification, and is expected to consume metadata
@@ -13,5 +10,4 @@
 # All downloaded metadata must be equal to our supported major version of 1.
 # For example, "1.4.3" and "1.0.0" are supported.  "2.0.0" is not supported.
 # See https://github.com/theupdateframework/specification
-SPECIFICATION_VERSION = '1.0.0'
->>>>>>> febe6c3d
+SPECIFICATION_VERSION = '1.0.0'