--- conflicted
+++ resolved
@@ -230,12 +230,8 @@
   keytype = KEYTYPE_SCHEMA,
   keyid = KEYID_SCHEMA,
   keyid_hash_algorithms = SCHEMA.Optional(HASHALGORITHMS_SCHEMA),
-<<<<<<< HEAD
-  keyval = KEYVAL_SCHEMA)
-=======
   keyval = KEYVAL_SCHEMA,
   expires = SCHEMA.Optional(ISO8601_DATETIME_SCHEMA))
->>>>>>> 577e75a6
 
 # A list of TUF key objects.
 ANYKEYLIST_SCHEMA = SCHEMA.ListOf(ANYKEY_SCHEMA)
