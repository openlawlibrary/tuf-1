--- conflicted
+++ resolved
@@ -32,12 +32,7 @@
 
 import six
 
-<<<<<<< HEAD
-logger = logging.getLogger('tuf.exceptions')
-=======
-import logging
 logger = logging.getLogger(__name__)
->>>>>>> 60875f91
 
 
 class Error(Exception):
