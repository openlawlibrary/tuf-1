--- conflicted
+++ resolved
@@ -23,39 +23,13 @@
   complete guide to using 'tuf.repository_tool.py'.
 """
 
-<<<<<<< HEAD
-
-# Help with Python 3 compatibility, where the print statement is a function, an
-# implicit relative import is invalid, and the '/' operator performs true
-# division.  Example:  print 'hello world' raises a 'SyntaxError' exception.
-from __future__ import absolute_import, division, print_function, unicode_literals
-
-=======
 import os
->>>>>>> febe6c3d
 import errno
 import json
-<<<<<<< HEAD
 import logging
-import os
-import platform
 import shutil
 import time
 
-import iso8601
-import six
-
-import securesystemslib
-import securesystemslib.interface
-import tuf
-import tuf.exceptions
-import tuf.formats
-import tuf.keydb
-import tuf.log
-import tuf.roledb
-import tuf.settings
-import tuf.sig
-=======
 import tempfile
 
 import securesystemslib # pylint: disable=unused-import
@@ -74,8 +48,6 @@
 from tuf import roledb
 from tuf import settings
 from tuf import sig
-
->>>>>>> febe6c3d
 
 # See 'log.py' to learn how logging is handled in TUF.
 logger = logging.getLogger(__name__)
@@ -741,47 +713,43 @@
 
 
 
-<<<<<<< HEAD
-def generate_and_write_rsa_keypair(filepath, bits=DEFAULT_RSA_KEY_BITS,
-    password=None):
-  """
-  <Purpose>
-    Generate an RSA key file, create an encrypted PEM string (using 'password'
-    as the pass phrase), and store it in 'filepath'.  The public key portion of
-    the generated RSA key is stored in <'filepath'>.pub.
-
-  <Arguments>
-    filepath:
-      The public and private key files are saved to <filepath>.pub, <filepath>,
-      respectively.
-
-    bits:
-      The number of bits of the generated RSA key.
-
-    password:
-      The password used to encrypt 'filepath'.
-
-  <Exceptions>
-    securesystemslib.exceptions.FormatError, if the arguments are improperly
-    formatted.
-
-  <Side Effects>
-    Writes key files to '<filepath>' and '<filepath>.pub'.
-
-  <Returns>
-    None.
-  """
-
-  securesystemslib.interface.generate_and_write_rsa_keypair(
-      filepath, bits, password)
+# def generate_and_write_rsa_keypair(filepath, bits=DEFAULT_RSA_KEY_BITS,
+#     password=None):
+#   """
+#   <Purpose>
+#     Generate an RSA key file, create an encrypted PEM string (using 'password'
+#     as the pass phrase), and store it in 'filepath'.  The public key portion of
+#     the generated RSA key is stored in <'filepath'>.pub.
+
+#   <Arguments>
+#     filepath:
+#       The public and private key files are saved to <filepath>.pub, <filepath>,
+#       respectively.
+
+#     bits:
+#       The number of bits of the generated RSA key.
+
+#     password:
+#       The password used to encrypt 'filepath'.
+
+#   <Exceptions>
+#     securesystemslib.exceptions.FormatError, if the arguments are improperly
+#     formatted.
+
+#   <Side Effects>
+#     Writes key files to '<filepath>' and '<filepath>.pub'.
+
+#   <Returns>
+#     None.
+#   """
+
+#   securesystemslib.interface.generate_and_write_rsa_keypair(
+#       filepath, bits, password)
 
 
 
 
 def import_rsa_privatekey_from_file(filepath, password=None, scheme='rsassa-pss-sha256'):
-=======
-def import_rsa_privatekey_from_file(filepath, password=None):
->>>>>>> febe6c3d
   """
   <Purpose>
     Import the encrypted PEM file in 'filepath', decrypt it, and return the key
@@ -817,25 +785,15 @@
   # prompt for a password if the key file is encrypted and a password isn't
   # given.
   try:
-<<<<<<< HEAD
-    private_key = securesystemslib.interface.import_rsa_privatekey_from_file(
+    private_key = sslib_interface.import_rsa_privatekey_from_file(
         filepath, password, scheme)
-=======
-    private_key = sslib_interface.import_rsa_privatekey_from_file(
-        filepath, password)
->>>>>>> febe6c3d
 
   # The user might not have given a password for an encrypted private key.
   # Prompt for a password for convenience.
   except sslib_exceptions.CryptoError:
     if password is None:
-<<<<<<< HEAD
-      private_key = securesystemslib.interface.import_rsa_privatekey_from_file(
+      private_key = sslib_interface.import_rsa_privatekey_from_file(
           filepath, password, scheme, prompt=True)
-=======
-      private_key = sslib_interface.import_rsa_privatekey_from_file(
-          filepath, password, prompt=True)
->>>>>>> febe6c3d
 
     else:
       raise
@@ -845,8 +803,7 @@
 
 
 
-
-<<<<<<< HEAD
+#TODO: see if commented will change anything
 def import_rsa_publickey_from_file(filepath, scheme='rsassa-pss-sha256'):
   """
   <Purpose>
@@ -955,9 +912,7 @@
 
 
 
-=======
->>>>>>> febe6c3d
-
+#TODO: =====
 
 def import_ed25519_privatekey_from_file(filepath, password=None):
   """
@@ -2038,23 +1993,20 @@
   for keyid in keyids:
 
     # Load the signing key.
-<<<<<<< HEAD
-    key = tuf.keydb.get_key(keyid, repository_name=repository_name)
-    signature_provider = tuf.keydb.get_signature_provider(keyid,
+    signature_provider = keydb.get_signature_provider(keyid,
                                                           repository_name=repository_name)
 
-    # Generate the signature using the appropriate signing method.
-    if key['keytype'] in SUPPORTED_KEY_TYPES:
-      # If private key is loaded with `load_signing_key`
-      signed = signable['signed']
-      if 'private' in key['keyval'] and key['keyval']['private']:
-=======
+    # # Generate the signature using the appropriate signing method.
+    # if key['keytype'] in SUPPORTED_KEY_TYPES:
+    #   # If private key is loaded with `load_signing_key`
+    #   
+    #   if 'private' in key['keyval'] and key['keyval']['private']:
     key = keydb.get_key(keyid, repository_name=repository_name)
     # Generate the signature using the appropriate signing method.
     if key['keytype'] in SUPPORTED_KEY_TYPES:
-      if 'private' in key['keyval']:
-        signed = sslib_formats.encode_canonical(signable['signed']).encode('utf-8')
->>>>>>> febe6c3d
+      # signed = signable['signed'] #TODO: uncomment if encode_canonical works!
+      signed = sslib_formats.encode_canonical(signable['signed']).encode('utf-8')
+      if 'private' in key['keyval'] and key['keyval']['private']:
         try:
           signature = sslib_keys.create_signature(key, signed)
           signable['signatures'].append(signature)
