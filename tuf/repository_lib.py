#!/usr/bin/env python

"""
<Program Name>
  repository_lib.py

<Author>
  Vladimir Diaz <vladimir.v.diaz@gmail.com>

<Started>
  June 1, 2014. 

<Copyright>
  See LICENSE for licensing information.

<Purpose>
  Provide a library for the repository tool that can create a TUF repository.
  The repository tool can be used with the Python interpreter in interactive
  mode, or imported directly into a Python module.  See 'tuf/README' for the
  complete guide to using 'tuf.repository_tool.py'.
"""

# Help with Python 3 compatibility, where the print statement is a function, an
# implicit relative import is invalid, and the '/' operator performs true
# division.  Example:  print 'hello world' raises a 'SyntaxError' exception.
from __future__ import print_function
from __future__ import absolute_import
from __future__ import division
from __future__ import unicode_literals

import os
import errno
import sys
import time
import datetime
import getpass
import logging
import tempfile
import shutil
import json
import gzip
import random

import tuf
import tuf.ssl_crypto.formats
import tuf.tufformats
import tuf.ssl_crypto.util
import tuf.ssl_crypto.keydb
import tuf.roledb
import tuf.ssl_crypto.keys
import tuf.sig
import tuf.log
from simple_settings import settings

import iso8601
import six


# See 'log.py' to learn how logging is handled in TUF.
logger = logging.getLogger('tuf.repository_lib')

# Disable 'iso8601' logger messages to prevent 'iso8601' from clogging the
# log file.
iso8601_logger = logging.getLogger('iso8601')
iso8601_logger.disabled = True

# Recommended RSA key sizes:
# http://www.emc.com/emc-plus/rsa-labs/historical/twirl-and-rsa-key-size.htm#table1
# According to the document above, revised May 6, 2003, RSA keys of
# size 3072 provide security through 2031 and beyond. 2048-bit keys
# are the recommended minimum and are good from the present through 2030.
DEFAULT_RSA_KEY_BITS = 3072

# The extension of TUF metadata.
METADATA_EXTENSION = '.json'

# The targets and metadata directory names.  Metadata files are written
# to the staged metadata directory instead of the "live" one.
METADATA_STAGED_DIRECTORY_NAME = 'metadata.staged'
METADATA_DIRECTORY_NAME = 'metadata'
TARGETS_DIRECTORY_NAME = 'targets' 

# The metadata filenames of the top-level roles.
ROOT_FILENAME = 'root' + METADATA_EXTENSION
TARGETS_FILENAME = 'targets' + METADATA_EXTENSION
SNAPSHOT_FILENAME = 'snapshot' + METADATA_EXTENSION
TIMESTAMP_FILENAME = 'timestamp' + METADATA_EXTENSION

# Log warning when metadata expires in n days, or less.
# root = 1 month, snapshot = 1 day, targets = 10 days, timestamp = 1 day.
ROOT_EXPIRES_WARN_SECONDS = 2630000
SNAPSHOT_EXPIRES_WARN_SECONDS = 86400
TARGETS_EXPIRES_WARN_SECONDS = 864000
TIMESTAMP_EXPIRES_WARN_SECONDS = 86400

# Supported key types.
SUPPORTED_KEY_TYPES = ['rsa', 'ed25519']

# The recognized compression extensions. 
SUPPORTED_COMPRESSION_EXTENSIONS = ['.gz']

# The full list of supported TUF metadata extensions.
METADATA_EXTENSIONS = ['.json.gz', '.json']

# The supported extensions of roles listed in Snapshot metadata.
SNAPSHOT_ROLE_EXTENSIONS = ['.json']


def _generate_and_write_metadata(rolename, metadata_filename,
                                 targets_directory, metadata_directory,
                                 consistent_snapshot=False, filenames=None,
                                 compression_algorithms=['gz'],
                                 allow_partially_signed=False,
                                 increment_version_number=True):
  """
  Non-public function that can generate and write the metadata for the
  specified 'rolename'.  It also increments the version number of 'rolename' if
  the 'increment_version_number' argument is True.
  """

  metadata = None 

  # Retrieve the roleinfo of 'rolename' to extract the needed metadata
  # attributes, such as version number, expiration, etc.
  roleinfo = tuf.roledb.get_roleinfo(rolename) 
  previous_keyids = roleinfo.get('previous_keyids', [])
  previous_threshold = roleinfo.get('previous_threshold', 1)
  signing_keyids = list(set(roleinfo['signing_keyids'] + previous_keyids))
  
  # Generate the appropriate role metadata for 'rolename'. 
  if rolename == 'root': 
    metadata = generate_root_metadata(roleinfo['version'],
                                      roleinfo['expires'], 
                                      consistent_snapshot,
                                      compression_algorithms)
    
    _log_warning_if_expires_soon(ROOT_FILENAME, roleinfo['expires'],
                                 ROOT_EXPIRES_WARN_SECONDS)
 

  
  elif rolename == 'snapshot':
    root_filename = ROOT_FILENAME[:-len(METADATA_EXTENSION)]
    targets_filename = TARGETS_FILENAME[:-len(METADATA_EXTENSION)]
    metadata = generate_snapshot_metadata(metadata_directory,
                                          roleinfo['version'],
                                          roleinfo['expires'], root_filename,
                                          targets_filename,
                                          consistent_snapshot)
           
      
    _log_warning_if_expires_soon(SNAPSHOT_FILENAME, roleinfo['expires'],
                                 SNAPSHOT_EXPIRES_WARN_SECONDS)
  
  elif rolename == 'timestamp':
    snapshot_filename = filenames['snapshot'] 
    metadata = generate_timestamp_metadata(snapshot_filename,
                                           roleinfo['version'],
                                           roleinfo['expires'])
    
    _log_warning_if_expires_soon(TIMESTAMP_FILENAME, roleinfo['expires'],
                                 TIMESTAMP_EXPIRES_WARN_SECONDS)
  
  # All other roles are either the top-level 'targets' role, or
  # a delegated role.
  else:
    # Only print a warning if the top-level 'targets' role expires soon.
    if rolename == 'targets':    
      _log_warning_if_expires_soon(TARGETS_FILENAME, roleinfo['expires'],
                                   TARGETS_EXPIRES_WARN_SECONDS)
   
    metadata = generate_targets_metadata(targets_directory,
                                         roleinfo['paths'],
                                         roleinfo['version'],
                                         roleinfo['expires'],
                                         roleinfo['delegations'],
                                         consistent_snapshot)
  
  # Before writing 'rolename' to disk, automatically increment its version
  # number (if 'increment_version_number' is True) so that the caller does not
  # have to manually perform this action.  The version number should be
  # incremented in both the metadata file and roledb (required so that Snapshot
  # references the latest version).
  
  # Store the 'current_version' in case the version number must be restored
  # (e.g., if 'rolename' cannot be written to disk because its metadata is not
  # properly signed).
  current_version = metadata['version']
  if increment_version_number:
    roleinfo = tuf.roledb.get_roleinfo(rolename)
    metadata['version'] = metadata['version'] + 1
    roleinfo['version'] = roleinfo['version'] + 1
    tuf.roledb.update_roleinfo(rolename, roleinfo)
  
  else:
    logger.debug('Not incrementing ' + repr(rolename) + '\'s version number.')
  
  if rolename in ['root', 'targets', 'snapshot', 'timestamp'] and not allow_partially_signed: 
    # Verify that the top-level 'rolename' is fully signed.  Only a delegated
    # role should not be written to disk without full verification of its
    # signature(s), since it can only be considered fully signed depending on
    # the delegating role.
    signable = sign_metadata(metadata, signing_keyids, metadata_filename)
 

    def should_write():
      # Root must be signed by its previous keys and threshold.
      if rolename == 'root' and len(previous_keyids) > 0:
        if not tuf.sig.verify(signable, rolename, 'default', previous_threshold,
                                        previous_keyids):
          return False
        
        else:
          logger.debug('Root is signed by a threshold of its previous keyids.')
      
      # In the normal case, we should write metadata if the threshold is met.
      return tuf.sig.verify(signable, rolename, 'default', roleinfo['threshold'],
                                      roleinfo['signing_keyids'])


    if should_write():
      _remove_invalid_and_duplicate_signatures(signable)
      
      # Root should always be written as if consistent_snapshot is True (i.e.,
      # write <version>.root.json and root.json to disk). 
      if rolename == 'root':
        consistent_snapshot = True
      filename = write_metadata_file(signable, metadata_filename,
                                     metadata['version'], compression_algorithms,
                                     consistent_snapshot)
  
    # 'signable' contains an invalid threshold of signatures. 
    else:
      # Since new metadata cannot be successfully written, restore the current
      # version number.
      roleinfo = tuf.roledb.get_roleinfo(rolename)
      roleinfo['version'] = current_version 
      tuf.roledb.update_roleinfo(rolename, roleinfo)
<<<<<<< HEAD
     
      # Note that 'signable' is an argument to tuf.UnsignedMetadataError().   
      raise tuf.UnsignedMetadataError('Not enough signatures'
        ' for ' + repr(metadata_filename), signable)
=======
      
      message = 'Not enough signatures for ' + repr(metadata_filename)
      raise tuf.ssl_commons.exceptions.UnsignedMetadataError(message, signable)
>>>>>>> c12fa6a3
  
  # 'rolename' is a delegated role or a top-level role that is partially
  # signed, and thus its signatures should not be verified.
  else:
    signable = sign_metadata(metadata, signing_keyids, metadata_filename)
    _remove_invalid_and_duplicate_signatures(signable)
   
    # Root should always be written as if consistent_snapshot is True (i.e.,
    # <version>.root.json and root.json). 
    if rolename == 'root':
       filename = write_metadata_file(signable, metadata_filename,
                           metadata['version'], compression_algorithms,
                           consistent_snapshot=True)
    
    else: 
      filename = write_metadata_file(signable, metadata_filename,
                          metadata['version'], compression_algorithms,
                          consistent_snapshot)

  return signable, filename





def _prompt(message, result_type=str):
  """
    Non-public function that prompts the user for input by logging 'message',
    converting the input to 'result_type', and returning the value to the
    caller.
  """

  return result_type(six.moves.input(message))





def _get_password(prompt='Password: ', confirm=False):
  """
    Non-public function that returns the password entered by the user.  If
    'confirm' is True, the user is asked to enter the previously entered
    password once again.  If they match, the password is returned to the caller.
  """

  while True:
    # getpass() prompts the user for a password without echoing
    # the user input.
    password = getpass.getpass(prompt, sys.stderr)
    
    if not confirm:
      return password
    password2 = getpass.getpass('Confirm: ', sys.stderr)
    
    if password == password2:
      return password
    
    else:
      print('Mismatch; try again.')





def _metadata_is_partially_loaded(rolename, signable, roleinfo):
  """
  Non-public function that determines whether 'rolename' is loaded with
  at least zero good signatures, but an insufficient threshold (which means
  'rolename' was written to disk with repository.write_partial()).  A repository
  maintainer may write partial metadata without including a valid signature.
  Howerver, the final repository.write() must include a threshold number of
  signatures.
  
  If 'rolename' is found to be partially loaded, mark it as partially loaded in
  its 'tuf.roledb' roleinfo.  This function exists to assist in deciding whether
  a role's version number should be incremented when write() or write_parital()
  is called.  Return True if 'rolename' was partially loaded, False otherwise. 
  """

  # The signature status lists the number of good signatures, including
  # bad, untrusted, unknown, etc.
  status = tuf.sig.get_signature_status(signable, rolename)
  
  if len(status['good_sigs']) < status['threshold'] and \
                                                  len(status['good_sigs']) >= 0:
    return True
  
  else:
    return False





def _check_directory(directory):
  """
  <Purpose>
    Non-public function that ensures 'directory' is valid and it exists.  This
    is not a security check, but a way for the caller to determine the cause of
    an invalid directory provided by the user.  If the directory argument is
    valid, it is returned normalized and as an absolute path.

  <Arguments>
    directory:
      The directory to check.

  <Exceptions>
    tuf.ssl_commons.exceptions.Error, if 'directory' could not be validated.

    tuf.ssl_commons.exceptions.FormatError, if 'directory' is not properly formatted.

  <Side Effects>
    None.

  <Returns>
    The normalized absolutized path of 'directory'.
  """

  # Does 'directory' have the correct format?
  # Raise 'tuf.ssl_commons.exceptions.FormatError' if there is a mismatch.
  tuf.ssl_crypto.formats.PATH_SCHEMA.check_match(directory)

  # Check if the directory exists.
  if not os.path.isdir(directory):
    raise tuf.ssl_commons.exceptions.Error(repr(directory) + ' directory does not exist.')

  directory = os.path.abspath(directory)
  
  return directory





def _check_role_keys(rolename):
  """
  Non-public function that verifies the public and signing keys of 'rolename'.
  If either contain an invalid threshold of keys, raise an exception.
  """

  # Extract the total number of public and private keys of 'rolename' from its
  # roleinfo in 'tuf.roledb'.
  roleinfo = tuf.roledb.get_roleinfo(rolename)
  total_keyids = len(roleinfo['keyids'])
  threshold = roleinfo['threshold']
  total_signatures = len(roleinfo['signatures'])
  total_signing_keys = len(roleinfo['signing_keyids'])
 
  # Raise an exception for an invalid threshold of public keys.
  if total_keyids < threshold: 
    raise tuf.ssl_commons.exceptions.InsufficientKeysError(repr(rolename) + ' role contains'
      ' ' + repr(total_keyids) + ' / ' + repr(threshold) + ' public keys.')

  # Raise an exception for an invalid threshold of signing keys.
  if total_signatures == 0 and total_signing_keys < threshold: 
    raise tuf.ssl_commons.exceptions.InsufficientKeysError(repr(rolename) + ' role contains'
      ' ' + repr(total_signing_keys) + ' / ' + repr(threshold) + ' signing keys.')





def _remove_invalid_and_duplicate_signatures(signable):
  """
    Non-public function that removes invalid or duplicate signatures from
    'signable'.  'signable' may contain signatures (invalid) from previous
    versions of the metadata that were loaded with load_repository().  Invalid,
    or duplicate signatures, are removed from 'signable'.
  """
  
  # Store the keyids of valid signatures.  'signature_keyids' is checked for
  # duplicates rather than comparing signature objects because PSS may generate
  # duplicate valid signatures for the same data, yet contain different
  # signatures.
  signature_keyids = []

  for signature in signable['signatures']:
    signed = signable['signed']
    keyid = signature['keyid']
    key = None

    # Remove 'signature' from 'signable' if the listed keyid does not exist
    # in 'tuf.ssl_crypto.keydb'.
    try:
      key = tuf.ssl_crypto.keydb.get_key(keyid)
    
    except tuf.ssl_commons.exceptions.UnknownKeyError:
      signable['signatures'].remove(signature)
      continue
    
    # Remove 'signature' from 'signable' if it is an invalid signature.
    if not tuf.ssl_crypto.keys.verify_signature(key, signature, signed):
      logger.debug('Removing invalid signature for ' + repr(keyid)) 
      signable['signatures'].remove(signature)
    
    # Although valid, it may still need removal if it is a duplicate.  Check
    # the keyid, rather than the signature, to remove duplicate PSS signatures.
    # PSS may generate multiple different signatures for the same keyid.
    else:
      if keyid in signature_keyids:
        signable['signatures'].remove(signature)
      
      # 'keyid' is valid and not a duplicate, so add it to 'signature_keyids'.
      else:
        signature_keyids.append(keyid)





def _delete_obsolete_metadata(metadata_directory, snapshot_metadata,
                              consistent_snapshot):
  """
  Non-public function that deletes metadata files marked as removed by
  'repository_tool.py'.  Revoked metadata files are not actually deleted until
  this function is called.  Obsolete metadata should *not* be retained in
  "metadata.staged", otherwise they may be re-loaded by 'load_repository()'. 
  
  Note: Obsolete metadata may not always be easily detected (by inspecting
  top-level metadata during loading) due to partial metadata and top-level
  metadata that have not been written yet.
  """
 
  # Walk the repository's metadata sub-directory, which is where all metadata
  # is stored (including delegated roles).  The 'django.json' role (e.g.,
  # delegated by Targets) would be located in the
  # '{repository_directory}/metadata/' directory.
  if os.path.exists(metadata_directory) and os.path.isdir(metadata_directory):
    for directory_path, junk_directories, files in os.walk(metadata_directory):
      
      # 'files' here is a list of target file names.
      for basename in files:
        
        # If we encounter 'root.json', skip it.  We don't ever delete root.json
        # files, since they should it always exist.
        if basename.endswith('root.json'):
          continue
        
        metadata_path = os.path.join(directory_path, basename)
        # Strip the metadata dirname and the leading path separator.
        # '{repository_directory}/metadata/django.json' -->
        # 'django.json'
        metadata_name = \
          metadata_path[len(metadata_directory):].lstrip(os.path.sep)

        # Strip the version number if 'consistent_snapshot' is True.  Example:
        # '10.django.json' --> 'django.json'.  Consistent and non-consistent
        # metadata might co-exist if write() and
        # write(consistent_snapshot=True) are mixed, so ensure only
        # '<version_number>.filename' metadata is stripped.
        embedded_version_number = None
              
        # Should we check if 'consistent_snapshot' is True? It might have been
        # set previously, but 'consistent_snapshot' can potentially be False
        # now.  We'll proceed with the understanding that 'metadata_name' can  
        # have a prepended version number even though the repository is now
        # a non-consistent one.
        if metadata_name not in snapshot_metadata['meta']:
          metadata_name, embedded_version_number = \
            _strip_version_number(metadata_name, consistent_snapshot)

        else:
          logger.debug(repr(metadata_name) + ' found in the snapshot role.')
          
        
        
        # Strip filename extensions.  The role database does not include the
        # metadata extension.
        metadata_name_extension = metadata_name
        
        for metadata_extension in METADATA_EXTENSIONS: #pragma: no branch
          if metadata_name.endswith(metadata_extension):
            metadata_name = metadata_name[:-len(metadata_extension)]
            break

          else:
            logger.debug(repr(metadata_name) + ' does not match'
              ' supported extension ' + repr(metadata_extension))
            
        if metadata_name in ['root', 'targets', 'snapshot', 'timestamp']:
          return

        # Delete the metadata file if it does not exist in 'tuf.roledb'.
        # 'repository_tool.py' might have removed 'metadata_name,'
        # but its metadata file is not actually deleted yet.  Do it now.
        if not tuf.roledb.role_exists(metadata_name):
          logger.info('Removing outdated metadata: ' + repr(metadata_path))
          os.remove(metadata_path)

        else:
          logger.debug('Not removing metadata: ' + repr(metadata_path))

        # TODO: Should we delete outdated consistent snapshots, or does it make
        # more sense for integrators to remove outdated consistent snapshots?
  
  else:
    logger.debug('Metadata directory does not exist: ' + repr(metadata_directory))




def _get_written_metadata(metadata_signable):
  """
  Non-public function that returns the actual content of written metadata.
  """

  # Explicitly specify the JSON separators for Python 2 + 3 consistency.
  written_metadata_content = \
    json.dumps(metadata_signable, indent=1, separators=(',', ': '),
               sort_keys=True).encode('utf-8')
  
  return written_metadata_content





def _strip_version_number(metadata_filename, consistent_snapshot):
  """
  Strip from 'metadata_filename' any version number (in the
  expected '{dirname}/<version_number>.rolename.<ext>' format) that
  it may contain, and return the stripped filename and version number,
  as a tuple.  'consistent_snapshot' is a boolean indicating if a version
  number is prepended to 'metadata_filename'.
  """
 
  # Strip the version number if 'consistent_snapshot' is True.
  # Example: '10.django.json'  --> 'django.json'
  if consistent_snapshot:
   dirname, basename = os.path.split(metadata_filename)
   version_number, basename = basename.split('.', 1)
   stripped_metadata_filename = os.path.join(dirname, basename)
   
   if not version_number.isdigit():
    return metadata_filename, ''
   
   else: 
    return stripped_metadata_filename, version_number 
                  
  else:
   return metadata_filename, ''




def _load_top_level_metadata(repository, top_level_filenames):
  """
  Load the metadata of the Root, Timestamp, Targets, and Snapshot roles.  At a
  minimum, the Root role must exist and load successfully.
  """

  root_filename = top_level_filenames[ROOT_FILENAME] 
  targets_filename = top_level_filenames[TARGETS_FILENAME] 
  snapshot_filename = top_level_filenames[SNAPSHOT_FILENAME] 
  timestamp_filename = top_level_filenames[TIMESTAMP_FILENAME]

  root_metadata = None
  targets_metadata = None
  snapshot_metadata = None
  timestamp_metadata = None
  
  # Load 'root.json'.  A Root role file without a version number is always
  # written. 
  if os.path.exists(root_filename):
    
    # Initialize the key and role metadata of the top-level roles.
    signable = tuf.ssl_crypto.util.load_json_file(root_filename)
    tuf.tufformats.check_signable_object_format(signable)
    root_metadata = signable['signed']  
    tuf.ssl_crypto.keydb.create_keydb_from_root_metadata(root_metadata)
    tuf.roledb.create_roledb_from_root_metadata(root_metadata)

    # Load Root's roleinfo and update 'tuf.roledb'.
    roleinfo = tuf.roledb.get_roleinfo('root')
    roleinfo['signatures'] = []
    for signature in signable['signatures']:
      if signature not in roleinfo['signatures']: 
        roleinfo['signatures'].append(signature)
      
      else:
        logger.debug('Found a Root signature that is already loaded:'
          ' ' + repr(signature))

    if os.path.exists(root_filename + '.gz'):
      roleinfo['compressions'].append('gz')

    else:
      logger.debug('A compressed Root file was not found.')
   
    # By default, roleinfo['partial_loaded'] of top-level roles should be set
    # to False in 'create_roledb_from_root_metadata()'.  Update this field, if
    # necessary, now that we have its signable object.
    if _metadata_is_partially_loaded('root', signable, roleinfo):
      roleinfo['partial_loaded'] = True
    
    else:
      logger.debug('Root was not partially loaded.')
    
    _log_warning_if_expires_soon(ROOT_FILENAME, roleinfo['expires'],
                                 ROOT_EXPIRES_WARN_SECONDS)
    
    tuf.roledb.update_roleinfo('root', roleinfo, mark_role_as_dirty=False)

    # Ensure the 'consistent_snapshot' field is extracted.
    consistent_snapshot = root_metadata['consistent_snapshot']
  
  else:
    raise tuf.ssl_commons.exceptions.RepositoryError('Cannot load the required root file:'
      ' ' + repr(root_filename))
  
  # Load 'timestamp.json'.  A Timestamp role file without a version number is
  # always written. 
  if os.path.exists(timestamp_filename):
    signable = tuf.ssl_crypto.util.load_json_file(timestamp_filename)
    timestamp_metadata = signable['signed']
    for signature in signable['signatures']:
      repository.timestamp.add_signature(signature, mark_role_as_dirty=False)

    # Load Timestamp's roleinfo and update 'tuf.roledb'.
    roleinfo = tuf.roledb.get_roleinfo('timestamp')
    roleinfo['expires'] = timestamp_metadata['expires']
    roleinfo['version'] = timestamp_metadata['version']
    if os.path.exists(timestamp_filename + '.gz'):
      roleinfo['compressions'].append('gz')

    else:
      logger.debug('A compressed Timestamp file was not found.') 
    
    if _metadata_is_partially_loaded('timestamp', signable, roleinfo):
      roleinfo['partial_loaded'] = True

    else:
      logger.debug('The Timestamp role was not partially loaded.') 
    
    _log_warning_if_expires_soon(TIMESTAMP_FILENAME, roleinfo['expires'],
                                 TIMESTAMP_EXPIRES_WARN_SECONDS)
   
    tuf.roledb.update_roleinfo('timestamp', roleinfo, mark_role_as_dirty=False)
    
  else:
    logger.debug('Cannot load the Timestamp  file: ' + repr(timestamp_filename))
  
  # Load 'snapshot.json'.  A consistent snapshot.json must be calculated if
  # 'consistent_snapshot' is True.
  # The Snapshot and Root roles are both accessed by their hashes.
  if consistent_snapshot:
    snapshot_hashes = timestamp_metadata['meta'][SNAPSHOT_FILENAME]['hashes']
    snapshot_hash = random.choice(list(snapshot_hashes.values()))
    snapshot_version = timestamp_metadata['meta'][SNAPSHOT_FILENAME]['version']
    
    dirname, basename = os.path.split(snapshot_filename)
    basename = basename.split(METADATA_EXTENSION, 1)[0]
    snapshot_filename = os.path.join(dirname, str(snapshot_version) + '.' + basename + METADATA_EXTENSION)

  if os.path.exists(snapshot_filename):
    signable = tuf.ssl_crypto.util.load_json_file(snapshot_filename)
    tuf.tufformats.check_signable_object_format(signable)
    snapshot_metadata = signable['signed']  
    
    for signature in signable['signatures']:
      repository.snapshot.add_signature(signature, mark_role_as_dirty=False)

    # Load Snapshot's roleinfo and update 'tuf.roledb'.
    roleinfo = tuf.roledb.get_roleinfo('snapshot')
    roleinfo['expires'] = snapshot_metadata['expires']
    roleinfo['version'] = snapshot_metadata['version']
    if os.path.exists(snapshot_filename + '.gz'):
      roleinfo['compressions'].append('gz')

    else:
      logger.debug('A compressed Snapshot file was not loaded.')
    
    if _metadata_is_partially_loaded('snapshot', signable, roleinfo):
      roleinfo['partial_loaded'] = True

    else:
      logger.debug('Snapshot was not partially loaded.')
    
    _log_warning_if_expires_soon(SNAPSHOT_FILENAME, roleinfo['expires'],
                                 SNAPSHOT_EXPIRES_WARN_SECONDS)
    
    tuf.roledb.update_roleinfo('snapshot', roleinfo, mark_role_as_dirty=False)
  
  else:
    logger.debug('The Snapshot file cannot be loaded: ' + repr(snapshot_filename))

  # Load 'targets.json'.  A consistent snapshot of the Targets role must be
  # calculated if 'consistent_snapshot' is True.
  if consistent_snapshot:
    targets_version = snapshot_metadata['meta'][TARGETS_FILENAME]['version']
    dirname, basename = os.path.split(targets_filename)
    targets_filename = os.path.join(dirname, str(targets_version) + '.' + basename)
  
  if os.path.exists(targets_filename):
    signable = tuf.ssl_crypto.util.load_json_file(targets_filename)
    tuf.tufformats.check_signable_object_format(signable)
    targets_metadata = signable['signed']

    for signature in signable['signatures']:
      repository.targets.add_signature(signature, mark_role_as_dirty=False)
   
    # Update 'targets.json' in 'tuf.roledb.py' 
    roleinfo = tuf.roledb.get_roleinfo('targets')
    for filepath, fileinfo in six.iteritems(targets_metadata['targets']):
      roleinfo['paths'].update({filepath: fileinfo.get('custom', {})})
    roleinfo['version'] = targets_metadata['version']
    roleinfo['expires'] = targets_metadata['expires']
    roleinfo['delegations'] = targets_metadata['delegations']
    if os.path.exists(targets_filename + '.gz'):
      roleinfo['compressions'].append('gz')

    else:
      logger.debug('Compressed Targets file cannot be loaded.')
   
    if _metadata_is_partially_loaded('targets', signable, roleinfo):
      roleinfo['partial_loaded'] = True

    else:
      logger.debug('Targets file was not partially loaded.')
   
    _log_warning_if_expires_soon(TARGETS_FILENAME, roleinfo['expires'],
                                 TARGETS_EXPIRES_WARN_SECONDS)
   
    tuf.roledb.update_roleinfo('targets', roleinfo, mark_role_as_dirty=False)

    # Add the keys specified in the delegations field of the Targets role.
    for key_metadata in six.itervalues(targets_metadata['delegations']['keys']):
      key_object, keyids = tuf.ssl_crypto.keys.format_metadata_to_key(key_metadata)
     
      # Add 'key_object' to the list of recognized keys.  Keys may be shared,
      # so do not raise an exception if 'key_object' has already been loaded.
      # In contrast to the methods that may add duplicate keys, do not log
      # a warning as there may be many such duplicate key warnings.  The
      # repository maintainer should have also been made aware of the duplicate
      # key when it was added.
      try: 
        tuf.ssl_crypto.keydb.add_key(key_object)
        for keyid in keyids: #pragma: no branch
          key_object['keyid'] = keyid
          tuf.ssl_crypto.keydb.add_key(key_object, keyid=None)

      except tuf.ssl_commons.exceptions.KeyAlreadyExistsError:
        pass
      
  else:
    logger.debug('The Targets file cannot be loaded: ' + repr(targets_filename))
  
  return repository, consistent_snapshot




def _log_warning_if_expires_soon(rolename, expires_iso8601_timestamp,
                                 seconds_remaining_to_warn):
  """
  Non-public function that logs a warning if 'rolename' expires in
  'seconds_remaining_to_warn' seconds, or less.
  """
 
  # Metadata stores expiration datetimes in ISO8601 format.  Convert to
  # unix timestamp, subtract from from current time.time() (also in POSIX time)
  # and compare against 'seconds_remaining_to_warn'.  Log a warning message
  # to console if 'rolename' expires soon.
  datetime_object = iso8601.parse_date(expires_iso8601_timestamp)
  expires_unix_timestamp = \
    tuf.tufformats.datetime_to_unix_timestamp(datetime_object) 
  seconds_until_expires = expires_unix_timestamp - int(time.time())
  
  if seconds_until_expires <= seconds_remaining_to_warn:
    days_until_expires = seconds_until_expires / 86400
    
    message = repr(rolename) + ' expires ' + datetime_object.ctime() + \
      ' (UTC).\n' + repr(days_until_expires) + ' day(s) until it expires.'
    
    logger.warning(message)





def generate_and_write_rsa_keypair(filepath, bits=DEFAULT_RSA_KEY_BITS,
                                   password=None):
  """
  <Purpose>
    Generate an RSA key file, create an encrypted PEM string (using 'password'
    as the pass phrase), and store it in 'filepath'.  The public key portion of
    the generated RSA key is stored in <'filepath'>.pub.  Which cryptography
    library performs the cryptographic decryption is determined by the string
    set in 'settings.RSA_CRYPTO_LIBRARY'.  PyCrypto currently supported.  The
    PEM private key is encrypted with 3DES and CBC the mode of operation.  The
    password is strengthened with PBKDF1-MD5.

  <Arguments>
    filepath:
      The public and private key files are saved to <filepath>.pub, <filepath>,
      respectively.
    
    bits:
      The number of bits of the generated RSA key. 

    password:
      The password used to encrypt 'filepath'.

  <Exceptions>
    tuf.ssl_commons.exceptions.FormatError, if the arguments are improperly formatted.

  <Side Effects>
    Writes key files to '<filepath>' and '<filepath>.pub'.

  <Returns>
    None.
  """

  # Do the arguments have the correct format?
  # This check ensures arguments have the appropriate number of
  # objects and object types, and that all dict keys are properly named.
  # Raise 'tuf.ssl_commons.exceptions.FormatError' if there is a mismatch.
  tuf.ssl_crypto.formats.PATH_SCHEMA.check_match(filepath)

  # Does 'bits' have the correct format?
  tuf.ssl_crypto.formats.RSAKEYBITS_SCHEMA.check_match(bits)

  # If the caller does not provide a password argument, prompt for one.
  if password is None: # pragma: no cover
    message = 'Enter a password for the RSA key file: '
    password = _get_password(message, confirm=True)

  # Does 'password' have the correct format?
  tuf.ssl_crypto.formats.PASSWORD_SCHEMA.check_match(password)
 
  #  Generate public and private RSA keys, encrypted the private portion
  # and store them in PEM format.
  rsa_key = tuf.ssl_crypto.keys.generate_rsa_key(bits)
  public = rsa_key['keyval']['public']
  private = rsa_key['keyval']['private']
  encrypted_pem = tuf.ssl_crypto.keys.create_rsa_encrypted_pem(private, password) 
 
  # Write public key (i.e., 'public', which is in PEM format) to
  # '<filepath>.pub'.  If the parent directory of filepath does not exist,
  # create it (and all its parent directories, if necessary).
  tuf.ssl_crypto.util.ensure_parent_dir(filepath)

  # Create a tempororary file, write the contents of the public key, and move
  # to final destination.
  file_object = tuf.ssl_crypto.util.TempFile()
  file_object.write(public.encode('utf-8'))
  
  # The temporary file is closed after the final move.
  file_object.move(filepath + '.pub')

  # Write the private key in encrypted PEM format to '<filepath>'.
  # Unlike the public key file, the private key does not have a file
  # extension.
  file_object = tuf.ssl_crypto.util.TempFile()
  file_object.write(encrypted_pem.encode('utf-8'))
  file_object.move(filepath)





def import_rsa_privatekey_from_file(filepath, password=None):
  """
  <Purpose>
    Import the encrypted PEM file in 'filepath', decrypt it, and return the key
    object in 'tuf.ssl_crypto.formats.RSAKEY_SCHEMA' format.

    Which cryptography library performs the cryptographic decryption is
    determined by the string set in 'settings.RSA_CRYPTO_LIBRARY'.  PyCrypto
    currently supported.

    The PEM private key is encrypted with 3DES and CBC the mode of operation.
    The password is strengthened with PBKDF1-MD5.

  <Arguments>
    filepath:
      <filepath> file, an RSA encrypted PEM file.  Unlike the public RSA PEM
      key file, 'filepath' does not have an extension.
    
    password:
      The passphrase to decrypt 'filepath'.

  <Exceptions>
    tuf.ssl_commons.exceptions.FormatError, if the arguments are improperly formatted.

    tuf.ssl_commons.exceptions.CryptoError, if 'filepath' is not a valid encrypted key file.

  <Side Effects>
    The contents of 'filepath' is read, decrypted, and the key stored.

  <Returns>
    An RSA key object, conformant to 'tuf.ssl_crypto.formats.RSAKEY_SCHEMA'.
  """

  # Does 'filepath' have the correct format?
  # Ensure the arguments have the appropriate number of objects and object
  # types, and that all dict keys are properly named.
  # Raise 'tuf.ssl_commons.exceptions.FormatError' if there is a mismatch.
  tuf.ssl_crypto.formats.PATH_SCHEMA.check_match(filepath)

  # If the caller does not provide a password argument, prompt for one.
  # Password confirmation disabled here, which should ideally happen only
  # when creating encrypted key files (i.e., improve usability).
  if password is None: # pragma: no cover
    message = 'Enter a password for the encrypted RSA file: '
    password = _get_password(message, confirm=False)

  # Does 'password' have the correct format?
  tuf.ssl_crypto.formats.PASSWORD_SCHEMA.check_match(password)

  encrypted_pem = None

  # Read the contents of 'filepath' that should be an encrypted PEM.
  with open(filepath, 'rb') as file_object:
    encrypted_pem = file_object.read().decode('utf-8')

  # Convert 'encrypted_pem' to 'tuf.ssl_crypto.formats.RSAKEY_SCHEMA' format.  Raise
  # 'tuf.ssl_commons.exceptions.CryptoError' if 'encrypted_pem' is invalid.
  rsa_key = tuf.ssl_crypto.keys.import_rsakey_from_encrypted_pem(encrypted_pem, password)
  
  return rsa_key





def import_rsa_publickey_from_file(filepath):
  """
  <Purpose>
    Import the RSA key stored in 'filepath'.  The key object returned is a TUF
    key, specifically 'tuf.ssl_crypto.formats.RSAKEY_SCHEMA'.  If the RSA PEM in 'filepath'
    contains a private key, it is discarded.

    Which cryptography library performs the cryptographic decryption is
    determined by the string set in 'settings.RSA_CRYPTO_LIBRARY'.  PyCrypto
    currently supported.  If the RSA PEM in 'filepath' contains a private key,
    it is discarded.

  <Arguments>
    filepath:
      <filepath>.pub file, an RSA PEM file.
    
  <Exceptions>
    tuf.ssl_commons.exceptions.FormatError, if 'filepath' is improperly formatted.

    tuf.ssl_commons.exceptions.Error, if a valid RSA key object cannot be generated.  This may be
    caused by an improperly formatted PEM file.

  <Side Effects>
    'filepath' is read and its contents extracted.

  <Returns>
    An RSA key object conformant to 'tuf.ssl_crypto.formats.RSAKEY_SCHEMA'.
  """

  # Does 'filepath' have the correct format?
  # Ensure the arguments have the appropriate number of objects and object
  # types, and that all dict keys are properly named.
  # Raise 'tuf.ssl_commons.exceptions.FormatError' if there is a mismatch.
  tuf.ssl_crypto.formats.PATH_SCHEMA.check_match(filepath)

  # Read the contents of the key file that should be in PEM format and contains
  # the public portion of the RSA key.
  with open(filepath, 'rb') as file_object:
    rsa_pubkey_pem = file_object.read().decode('utf-8')

  # Convert 'rsa_pubkey_pem' to 'tuf.ssl_crypto.formats.RSAKEY_SCHEMA' format.
  try:
    rsakey_dict = tuf.ssl_crypto.keys.format_rsakey_from_pem(rsa_pubkey_pem)
  
  except tuf.ssl_commons.exceptions.FormatError as e:
    raise tuf.ssl_commons.exceptions.Error('Cannot import improperly formatted PEM file.' + repr(str(e)))
  
  return rsakey_dict





def generate_and_write_ed25519_keypair(filepath, password=None):
  """
  <Purpose>
    Generate an Ed25519 key file, create an encrypted TUF key (using 'password'
    as the pass phrase), and store it in 'filepath'.  The public key portion of
    the generated ED25519 key is stored in <'filepath'>.pub.  Which cryptography
    library performs the cryptographic decryption is determined by the string
    set in 'settings.ED25519_CRYPTO_LIBRARY'.
    
    PyCrypto currently supported.  The Ed25519 private key is encrypted with
    AES-256 and CTR the mode of operation.  The password is strengthened with
    PBKDF2-HMAC-SHA256.

  <Arguments>
    filepath:
      The public and private key files are saved to <filepath>.pub and
      <filepath>, respectively.
    
    password:
      The password, or passphrase, to encrypt the private portion of the
      generated ed25519 key.  A symmetric encryption key is derived from
      'password', so it is not directly used.

  <Exceptions>
    tuf.ssl_commons.exceptions.FormatError, if the arguments are improperly formatted.
    
    tuf.ssl_commons.exceptions.CryptoError, if 'filepath' cannot be encrypted.

    tuf.ssl_commons.exceptions.UnsupportedLibraryError, if 'filepath' cannot be encrypted due to an
    invalid configuration setting (i.e., invalid 'tuf.settings.py' setting).

  <Side Effects>
    Writes key files to '<filepath>' and '<filepath>.pub'.

  <Returns>
    None.
  """
  
  # Does 'filepath' have the correct format?
  # Ensure the arguments have the appropriate number of objects and object
  # types, and that all dict keys are properly named.
  # Raise 'tuf.ssl_commons.exceptions.FormatError' if there is a mismatch.
  tuf.ssl_crypto.formats.PATH_SCHEMA.check_match(filepath)

  # If the caller does not provide a password argument, prompt for one.
  if password is None: # pragma: no cover
    message = 'Enter a password for the Ed25519 key: '
    password = _get_password(message, confirm=True)

  # Does 'password' have the correct format?
  tuf.ssl_crypto.formats.PASSWORD_SCHEMA.check_match(password)

  # Generate a new ED25519 key object and encrypt it.  The cryptography library
  # used is determined by the user, or by default (set in
  # 'settings.ED25519_CRYPTO_LIBRARY').  Raise 'tuf.ssl_commons.exceptions.CryptoError' or
  # 'tuf.ssl_commons.exceptions.UnsupportedLibraryError', if 'ed25519_key' cannot be encrypted.
  ed25519_key = tuf.ssl_crypto.keys.generate_ed25519_key()
  encrypted_key = tuf.ssl_crypto.keys.encrypt_key(ed25519_key, password) 

  # ed25519 public key file contents in metadata format (i.e., does not include
  # the keyid portion).
  keytype = ed25519_key['keytype']
  keyval = ed25519_key['keyval']
  ed25519key_metadata_format = \
    tuf.ssl_crypto.keys.format_keyval_to_metadata(keytype, keyval, private=False)
  
  # Write the public key, conformant to 'tuf.ssl_crypto.formats.KEY_SCHEMA', to
  # '<filepath>.pub'.
  tuf.ssl_crypto.util.ensure_parent_dir(filepath)

  # Create a tempororary file, write the contents of the public key, and move
  # to final destination.
  file_object = tuf.ssl_crypto.util.TempFile()
  file_object.write(json.dumps(ed25519key_metadata_format).encode('utf-8'))
  
  # The temporary file is closed after the final move.
  file_object.move(filepath + '.pub')

  # Write the encrypted key string, conformant to
  # 'tuf.ssl_crypto.formats.ENCRYPTEDKEY_SCHEMA', to '<filepath>'.
  file_object = tuf.ssl_crypto.util.TempFile()
  file_object.write(encrypted_key.encode('utf-8'))
  file_object.move(filepath)
  




def import_ed25519_publickey_from_file(filepath):
  """
  <Purpose>
    Load the ED25519 public key object (conformant to 'tuf.ssl_crypto.formats.KEY_SCHEMA')
    stored in 'filepath'.  Return 'filepath' in tuf.ssl_crypto.formats.ED25519KEY_SCHEMA
    format.
    
    If the TUF key object in 'filepath' contains a private key, it is discarded.

  <Arguments>
    filepath:
      <filepath>.pub file, a TUF public key file.
    
  <Exceptions>
    tuf.ssl_commons.exceptions.FormatError, if 'filepath' is improperly formatted or is an unexpected
    key type.

  <Side Effects>
    The contents of 'filepath' is read and saved.

  <Returns>
    An ED25519 key object conformant to 'tuf.ssl_crypto.formats.ED25519KEY_SCHEMA'.
  """

  # Does 'filepath' have the correct format?
  # Ensure the arguments have the appropriate number of objects and object
  # types, and that all dict keys are properly named.
  # Raise 'tuf.ssl_commons.exceptions.FormatError' if there is a mismatch.
  tuf.ssl_crypto.formats.PATH_SCHEMA.check_match(filepath)

  # ED25519 key objects are saved in json and metadata format.  Return the
  # loaded key object in tuf.ssl_crypto.formats.ED25519KEY_SCHEMA' format that also
  # includes the keyid.
  ed25519_key_metadata = tuf.ssl_crypto.util.load_json_file(filepath)
  ed25519_key, junk = tuf.ssl_crypto.keys.format_metadata_to_key(ed25519_key_metadata)

  # Raise an exception if an unexpected key type is imported.
  # Redundant validation of 'keytype'.  'tuf.ssl_crypto.keys.format_metadata_to_key()'
  # should have fully validated 'ed25519_key_metadata'.
  if ed25519_key['keytype'] != 'ed25519': # pragma: no cover
    message = 'Invalid key type loaded: ' + repr(ed25519_key['keytype'])
    raise tuf.ssl_commons.exceptions.FormatError(message)

  return ed25519_key





def import_ed25519_privatekey_from_file(filepath, password=None):
  """
  <Purpose>
    Import the encrypted ed25519 TUF key file in 'filepath', decrypt it, and
    return the key object in 'tuf.ssl_crypto.formats.ED25519KEY_SCHEMA' format.

    Which cryptography library performs the cryptographic decryption is
    determined by the string set in 'settings.ED25519_CRYPTO_LIBRARY'.  PyCrypto
    currently supported.

    The TUF private key (may also contain the public part) is encrypted with AES
    256 and CTR the mode of operation.  The password is strengthened with
    PBKDF2-HMAC-SHA256.

  <Arguments>
    filepath:
      <filepath> file, an RSA encrypted TUF key file.
    
    password:
      The password, or passphrase, to import the private key (i.e., the
      encrypted key file 'filepath' must be decrypted before the ed25519 key
      object can be returned.

  <Exceptions>
    tuf.ssl_commons.exceptions.FormatError, if the arguments are improperly formatted or the imported
    key object contains an invalid key type (i.e., not 'ed25519').

    tuf.ssl_commons.exceptions.CryptoError, if 'filepath' cannot be decrypted.

    tuf.ssl_commons.exceptions.UnsupportedLibraryError, if 'filepath' cannot be decrypted due to an
    invalid configuration setting (i.e., invalid 'tuf.settings.py' setting).

  <Side Effects>
    'password' is used to decrypt the 'filepath' key file.

  <Returns>
    An ed25519 key object of the form: 'tuf.ssl_crypto.formats.ED25519KEY_SCHEMA'.
  """

  # Does 'filepath' have the correct format?
  # Ensure the arguments have the appropriate number of objects and object
  # types, and that all dict keys are properly named.
  # Raise 'tuf.ssl_commons.exceptions.FormatError' if there is a mismatch.
  tuf.ssl_crypto.formats.PATH_SCHEMA.check_match(filepath)

  # If the caller does not provide a password argument, prompt for one.
  # Password confirmation disabled here, which should ideally happen only
  # when creating encrypted key files (i.e., improve usability).
  if password is None: # pragma: no cover
    message = 'Enter a password for the encrypted Ed25519 key: '
    password = _get_password(message, confirm=False)

  # Does 'password' have the correct format?
  tuf.ssl_crypto.formats.PASSWORD_SCHEMA.check_match(password)

  # Store the encrypted contents of 'filepath' prior to calling the decryption
  # routine.
  encrypted_key = None

  with open(filepath, 'rb') as file_object:
    encrypted_key = file_object.read()

  # Decrypt the loaded key file, calling the appropriate cryptography library
  # (i.e., set by the user) and generating the derived encryption key from
  # 'password'.  Raise 'tuf.ssl_commons.exceptions.CryptoError' or 'tuf.ssl_commons.exceptions.UnsupportedLibraryError' if the
  # decryption fails.
  key_object = tuf.ssl_crypto.keys.decrypt_key(encrypted_key, password)

  # Raise an exception if an unexpected key type is imported. 
  if key_object['keytype'] != 'ed25519':
    message = 'Invalid key type loaded: ' + repr(key_object['keytype'])
    raise tuf.ssl_commons.exceptions.FormatError(message)

  return key_object





def get_metadata_filenames(metadata_directory=None):
  """
  <Purpose>
    Return a dictionary containing the filenames of the top-level roles.
    If 'metadata_directory' is set to 'metadata', the dictionary
    returned would contain:

    filenames = {'root.json': 'metadata/root.json',
                 'targets.json': 'metadata/targets.json',
                 'snapshot.json': 'metadata/snapshot.json',
                 'timestamp.json': 'metadata/timestamp.json'}

    If 'metadata_directory' is not set by the caller, the current directory is
    used.

  <Arguments>
    metadata_directory:
      The directory containing the metadata files.

  <Exceptions>
    tuf.ssl_commons.exceptions.FormatError, if 'metadata_directory' is improperly formatted.

  <Side Effects>
    None.

  <Returns>
    A dictionary containing the expected filenames of the top-level
    metadata files, such as 'root.json' and 'snapshot.json'.
  """
  
  if metadata_directory is None:
    metadata_directory = os.getcwd()
  
  # Does 'metadata_directory' have the correct format?
  # Ensure the arguments have the appropriate number of objects and object
  # types, and that all dict keys are properly named.
  # Raise 'tuf.ssl_commons.exceptions.FormatError' if there is a mismatch.
  tuf.ssl_crypto.formats.PATH_SCHEMA.check_match(metadata_directory)

  # Store the filepaths of the top-level roles, including the
  # 'metadata_directory' for each one.
  filenames = {}

  filenames[ROOT_FILENAME] = \
    os.path.join(metadata_directory, ROOT_FILENAME)
  
  filenames[TARGETS_FILENAME] = \
    os.path.join(metadata_directory, TARGETS_FILENAME)
  
  filenames[SNAPSHOT_FILENAME] = \
    os.path.join(metadata_directory, SNAPSHOT_FILENAME)
  
  filenames[TIMESTAMP_FILENAME] = \
    os.path.join(metadata_directory, TIMESTAMP_FILENAME)

  return filenames





def get_metadata_fileinfo(filename, custom=None):
  """
  <Purpose>
    Retrieve the file information of 'filename'.  The object returned
    conforms to 'tuf.ssl_crypto.formats.FILEINFO_SCHEMA'.  The information
    generated for 'filename' is stored in metadata files like 'targets.json'.
    The fileinfo object returned has the form:
    
    fileinfo = {'length': 1024,
                'hashes': {'sha256': 1233dfba312, ...},
                'custom': {...}}

  <Arguments>
    filename:
      The metadata file whose file information is needed.  It must exist.

    custom:
      An optional object providing additional information about the file. 

  <Exceptions>
    tuf.ssl_commons.exceptions.FormatError, if 'filename' is improperly formatted.

    tuf.ssl_commons.exceptions.Error, if 'filename' doesn't exist.

  <Side Effects>
    The file is opened and information about the file is generated,
    such as file size and its hash.

  <Returns>
    A dictionary conformant to 'tuf.ssl_crypto.formats.FILEINFO_SCHEMA'.  This
    dictionary contains the length, hashes, and custom data about the
    'filename' metadata file.  SHA256 hashes are generated by default.
  """

  # Does 'filename' and 'custom' have the correct format?
  # Ensure the arguments have the appropriate number of objects and object
  # types, and that all dict keys are properly named.
  # Raise 'tuf.ssl_commons.exceptions.FormatError' if there is a mismatch.
  tuf.ssl_crypto.formats.PATH_SCHEMA.check_match(filename)
  if custom is not None:
    tuf.ssl_crypto.formats.CUSTOM_SCHEMA.check_match(custom)

  if not os.path.isfile(filename):
    message = repr(filename) + ' is not a file.'
    raise tuf.ssl_commons.exceptions.Error(message)
  
  # Note: 'filehashes' is a dictionary of the form
  # {'sha256': 1233dfba312, ...}.  'custom' is an optional
  # dictionary that a client might define to include additional
  # file information, such as the file's author, version/revision
  # numbers, etc.
  filesize, filehashes = \
    tuf.ssl_crypto.util.get_file_details(filename, settings.REPOSITORY_HASH_ALGORITHMS)

  return tuf.tufformats.make_fileinfo(filesize, filehashes, custom=custom)





def get_metadata_versioninfo(rolename):
  """
  <Purpose>
    Retrieve the version information of 'rolename'.  The object returned
    conforms to 'tuf.ssl_crypto.formats.VERSIONINFO_SCHEMA'.  The information
    generated for 'rolename' is stored in 'snapshot.json'.
    The versioninfo object returned has the form:
    
    versioninfo = {'version': 14}

  <Arguments>
    rolename:
      The metadata role whose versioninfo is needed.  It must exist, otherwise
      a 'tuf.ssl_commons.exceptions.UnknownRoleError' exception is raised.

  <Exceptions>
    tuf.ssl_commons.exceptions.FormatError, if 'rolename' is improperly formatted.

    tuf.ssl_commons.exceptions.UnknownRoleError, if 'rolename' does not exist.

  <Side Effects>
    None.
  
  <Returns>
    A dictionary conformant to 'tuf.ssl_crypto.formats.VERSIONINFO_SCHEMA'.  This
    dictionary contains the version  number of 'rolename'.
  """
  
  # Does 'rolename' have the correct format?
  # Ensure the arguments have the appropriate number of objects and object
  # types, and that all dict keys are properly named.
  tuf.ssl_crypto.formats.ROLENAME_SCHEMA.check_match(rolename)
  
  roleinfo = tuf.roledb.get_roleinfo(rolename) 
  versioninfo = {'version': roleinfo['version']}
  
  return versioninfo 





def get_target_hash(target_filepath):
  """
  <Purpose>
    Compute the hash of 'target_filepath'. This is useful in conjunction with
    the "path_hash_prefixes" attribute in a delegated targets role, which
    tells us which paths it is implicitly responsible for.
    
    The repository may optionally organize targets into hashed bins to ease
    target delegations and role metadata management.  The use of consistent
    hashing allows for a uniform distribution of targets into bins. 

  <Arguments>
    target_filepath:
      The path to the target file on the repository. This will be relative to
      the 'targets' (or equivalent) directory on a given mirror.

  <Exceptions>
    None.
 
  <Side Effects>
    None.
  
  <Returns>
    The hash of 'target_filepath'.
  """
  
  return tuf.ssl_crypto.util.get_target_hash(target_filepath)





def generate_root_metadata(version, expiration_date, consistent_snapshot,
                           compression_algorithms=['gz']):
  """
  <Purpose>
    Create the root metadata.  'tuf.roledb.py' and 'tuf.ssl_crypto.keydb.py' are read and
    the information returned by these modules is used to generate the root
    metadata object.

  <Arguments>
    version:
      The metadata version number.  Clients use the version number to
      determine if the downloaded version is newer than the one currently
      trusted.
    
    expiration_date:
      The expiration date of the metadata file.  Conformant to
      'tuf.ssl_crypto.formats.ISO8601_DATETIME_SCHEMA'.

    consistent_snapshot:
      Boolean.  If True, a file digest is expected to be prepended to the
      filename of any target file located in the targets directory.  Each digest
      is stripped from the target filename and listed in the snapshot metadata. 
    
    compression_algorithms:
      A list of compression algorithms to use when generating the compressed
      metadata files for the repository.  The root file specifies the
      algorithms used by the repository.

  <Exceptions>
    tuf.ssl_commons.exceptions.FormatError, if the generated root metadata object could not
    be generated with the correct format.

    tuf.ssl_commons.exceptions.Error, if an error is encountered while generating the root
    metadata object (e.g., a required top-level role not found in 'tuf.roledb'.)
  
  <Side Effects>
    The contents of 'tuf.ssl_crypto.keydb.py' and 'tuf.roledb.py' are read.

  <Returns>
    A root metadata object, conformant to 'tuf.ssl_crypto.formats.ROOT_SCHEMA'.
  """

  # Do the arguments have the correct format?
  # Ensure the arguments have the appropriate number of objects and object
  # types, and that all dict keys are properly named.
  # Raise 'tuf.ssl_commons.exceptions.FormatError' if any of the arguments are improperly formatted.
  tuf.ssl_crypto.formats.METADATAVERSION_SCHEMA.check_match(version)
  tuf.ssl_crypto.formats.ISO8601_DATETIME_SCHEMA.check_match(expiration_date)
  tuf.ssl_crypto.formats.BOOLEAN_SCHEMA.check_match(consistent_snapshot)
  tuf.ssl_crypto.formats.COMPRESSIONS_SCHEMA.check_match(compression_algorithms)

  # The role and key dictionaries to be saved in the root metadata object.
  # Conformant to 'ROLEDICT_SCHEMA' and 'KEYDICT_SCHEMA', respectively. 
  roledict = {}
  keydict = {}

  # Extract the role, threshold, and keyid information of the top-level roles,
  # which Root stores in its metadata.  The necessary role metadata is generated
  # from this information.
  for rolename in ['root', 'targets', 'snapshot', 'timestamp']:
    
    # If a top-level role is missing from 'tuf.roledb.py', raise an exception.
    if not tuf.roledb.role_exists(rolename):
      raise tuf.ssl_commons.exceptions.Error(repr(rolename) + ' not in "tuf.roledb".')
   
    # Keep track of the keys loaded to avoid duplicates.
    keyids = []

    # Generate keys for the keyids listed by the role being processed.
    for keyid in tuf.roledb.get_role_keyids(rolename):
      key = tuf.ssl_crypto.keydb.get_key(keyid)

      # If 'key' is an RSA key, it would conform to 'tuf.ssl_crypto.formats.RSAKEY_SCHEMA',
      # and have the form:
      # {'keytype': 'rsa',
      #  'keyid': keyid,
      #  'keyval': {'public': '-----BEGIN RSA PUBLIC KEY----- ...',
      #             'private': '-----BEGIN RSA PRIVATE KEY----- ...'}}
      keyid = key['keyid']
      if keyid not in keydict:
        
        # This appears to be a new keyid.  Generate the key for it.
        if key['keytype'] in ['rsa', 'ed25519']:
          keytype = key['keytype']
          keyval = key['keyval']
          keydict[keyid] = \
            tuf.ssl_crypto.keys.format_keyval_to_metadata(keytype, keyval, private=False)
        
        # This is not a recognized key.  Raise an exception.
        else:
          raise tuf.ssl_commons.exceptions.Error('Unsupported keytype: ' + keyid)
      
      # Do we have a duplicate?
      if keyid in keyids:
        raise tuf.ssl_commons.exceptions.Error('Same keyid listed twice: ' + keyid)
      
      # Add the loaded keyid for the role being processed.
      keyids.append(keyid)
    
    # Generate and store the role data belonging to the processed role.
    role_threshold = tuf.roledb.get_role_threshold(rolename)
    role_metadata = tuf.tufformats.make_role_metadata(keyids, role_threshold)
    roledict[rolename] = role_metadata

  # Generate the root metadata object.
  root_metadata = tuf.tufformats.RootFile.make_metadata(version, expiration_date,
                                                     keydict, roledict,
                                                     consistent_snapshot,
                                                     compression_algorithms)

  return root_metadata





def generate_targets_metadata(targets_directory, target_files, version,
                              expiration_date, delegations=None,
                              write_consistent_targets=False):
  """
  <Purpose>
    Generate the targets metadata object. The targets in 'target_files' must
    exist at the same path they should on the repo.  'target_files' is a list
    of targets.  The 'custom' field of the targets metadata is not currently
    supported.

  <Arguments>
    targets_directory:
      The directory containing the target files and directories of the 
      repository.

    target_files:
      The target files tracked by 'targets.json'.  'target_files' is a
      dictionary of target paths that are relative to the targets directory and
      an optional custom value (e.g., {'file1.txt': {'custom_data: 0755},
      'Django/module.py': {}}).

    version:
      The metadata version number.  Clients use the version number to
      determine if the downloaded version is newer than the one currently
      trusted.

    expiration_date:
      The expiration date of the metadata file.  Conformant to
      'tuf.ssl_crypto.formats.ISO8601_DATETIME_SCHEMA'.

    delegations:
      The delegations made by the targets role to be generated.  'delegations'
      must match 'tuf.ssl_crypto.formats.DELEGATIONS_SCHEMA'.

    write_consistent_targets:
      Boolean that indicates whether file digests should be prepended to the
      target files.
  
  <Exceptions>
    tuf.ssl_commons.exceptions.FormatError, if an error occurred trying to generate the targets
    metadata object.

    tuf.ssl_commons.exceptions.Error, if any of the target files cannot be read. 

  <Side Effects>
    The target files are read and file information generated about them.  If
    'write_consistent_targets' is True, each target in 'target_files' will be
    copied to a file with a digest prepended to its filename. For example, if
    'some_file.txt' is one of the targets of 'target_files', consistent targets
    <sha-2 hash>.some_file.txt, <sha-3 hash>.some_file.txt, etc., are created
    and the content of 'some_file.txt' will be copied into them.

  <Returns>
    A targets metadata object, conformant to 'tuf.ssl_crypto.formats.TARGETS_SCHEMA'.
  """

  # Do the arguments have the correct format?
  # Ensure the arguments have the appropriate number of objects and object
  # types, and that all dict keys are properly named.
  # Raise 'tuf.ssl_commons.exceptions.FormatError' if there is a mismatch.
  tuf.ssl_crypto.formats.PATH_SCHEMA.check_match(targets_directory)
  tuf.ssl_crypto.formats.PATH_FILEINFO_SCHEMA.check_match(target_files)
  tuf.ssl_crypto.formats.METADATAVERSION_SCHEMA.check_match(version)
  tuf.ssl_crypto.formats.ISO8601_DATETIME_SCHEMA.check_match(expiration_date)
  tuf.ssl_crypto.formats.BOOLEAN_SCHEMA.check_match(write_consistent_targets)

  if delegations is not None:
    tuf.ssl_crypto.formats.DELEGATIONS_SCHEMA.check_match(delegations)
  
  # Store the file attributes of targets in 'target_files'.  'filedict',
  # conformant to 'tuf.ssl_crypto.formats.FILEDICT_SCHEMA', is added to the targets
  # metadata object returned.
  filedict = {}

  # Ensure the user is aware of a non-existent 'target_directory', and convert
  # it to its abosolute path, if it exists.
  targets_directory = _check_directory(targets_directory)

  # Generate the fileinfo of all the target files listed in 'target_files'.
  for target, custom in six.iteritems(target_files):
   
    # The root-most folder of the targets directory should not be included in
    # target paths listed in targets metadata.
    # (e.g., 'targets/more_targets/somefile.txt' -> 'more_targets/somefile.txt')
    relative_targetpath = target

    # Note: join() discards 'targets_directory' if 'target' contains a leading
    # path separator (i.e., is treated as an absolute path).
    target_path = os.path.join(targets_directory, target.lstrip(os.sep))

    # Ensure all target files listed in 'target_files' exist.  If just one of
    # these files does not exist, raise an exception.
    if not os.path.exists(target_path):
      raise tuf.ssl_commons.exceptions.Error(repr(target_path) + ' cannot be read.'
        '  Unable to generate targets metadata.')

    # Add 'custom' if it has been provided.  Custom data about the target is
    # optional and will only be included in metadata (i.e., a 'custom' field in
    # the target's fileinfo dictionary) if specified here.
    custom_data = None
    if len(custom):
      custom_data = custom
      
    filedict[relative_targetpath] = \
      get_metadata_fileinfo(target_path, custom_data)
   
    # Copy 'target_path' to 'digest_target' if consistent hashing is enabled.
    if write_consistent_targets:
      for target_digest in six.itervalues(filedict[relative_targetpath]['hashes']):
        dirname, basename = os.path.split(target_path)
        digest_filename = target_digest + '.' + basename
        digest_target = os.path.join(dirname, digest_filename)
        shutil.copyfile(target_path, digest_target)

  # Generate the targets metadata object.
  targets_metadata = tuf.tufformats.TargetsFile.make_metadata(version,
                                                           expiration_date,
                                                           filedict,
                                                           delegations)

  return targets_metadata





def generate_snapshot_metadata(metadata_directory, version, expiration_date,
                               root_filename, targets_filename,
                               consistent_snapshot=False):
  """
  <Purpose>
    Create the snapshot metadata.  The minimum metadata must exist (i.e.,
    'root.json' and 'targets.json'). This function searches
    'metadata_directory' and the resulting snapshot file will list all the
    delegated roles found there.

  <Arguments>
    metadata_directory:
      The directory containing the 'root.json' and 'targets.json' metadata
      files.
    
    version:
      The metadata version number.  Clients use the version number to
      determine if the downloaded version is newer than the one currently
      trusted.

    expiration_date:
      The expiration date of the metadata file.
      Conformant to 'tuf.ssl_crypto.formats.ISO8601_DATETIME_SCHEMA'.

    root_filename:
      The filename of the top-level root role.  The hash and file size of this
      file is listed in the snapshot role.

    targets_filename:
      The filename of the top-level targets role.  The hash and file size of
      this file is listed in the snapshot role.

    consistent_snapshot:
      Boolean.  If True, a file digest is expected to be prepended to the
      filename of any target file located in the targets directory.  Each digest
      is stripped from the target filename and listed in the snapshot metadata. 

  <Exceptions>
    tuf.ssl_commons.exceptions.FormatError, if the arguments are improperly formatted.

    tuf.ssl_commons.exceptions.Error, if an error occurred trying to generate the snapshot metadata
    object.

  <Side Effects>
    The 'root.json' and 'targets.json' files are read.

  <Returns>
    The snapshot metadata object, conformant to 'tuf.tufformats.SNAPSHOT_SCHEMA'.
  """

  # Do the arguments have the correct format?
  # This check ensures arguments have the appropriate number of objects and 
  # object types, and that all dict keys are properly named.
  # Raise 'tuf.ssl_commons.exceptions.FormatError' if the check fails.
  tuf.ssl_crypto.formats.PATH_SCHEMA.check_match(metadata_directory)
  tuf.ssl_crypto.formats.METADATAVERSION_SCHEMA.check_match(version)
  tuf.ssl_crypto.formats.ISO8601_DATETIME_SCHEMA.check_match(expiration_date)
  tuf.ssl_crypto.formats.PATH_SCHEMA.check_match(root_filename)
  tuf.ssl_crypto.formats.PATH_SCHEMA.check_match(targets_filename)
  tuf.ssl_crypto.formats.BOOLEAN_SCHEMA.check_match(consistent_snapshot)

  metadata_directory = _check_directory(metadata_directory)

  # Set the fileinfo of 'root.json', and the versioninfo of
  # 'targets.json'.  'fileinfodict' shall contain the version number of all
  # available delegated roles on the repository.
  fileinfodict = {}
  root_path = os.path.join(metadata_directory, root_filename + '.json')
  length, hashes = tuf.ssl_crypto.util.get_file_details(root_path)
  root_version = get_metadata_versioninfo('root')
  fileinfodict[ROOT_FILENAME] = tuf.tufformats.make_fileinfo(length, hashes, version=root_version['version'])
  fileinfodict[TARGETS_FILENAME] = get_metadata_versioninfo(targets_filename)

  # We previously also stored the compressed versions of roles in
  # snapshot.json, however, this is no longer needed as their hashes and
  # lengths are not used and their version numbers match the uncompressed role
  # files. 

  # Search the metadata directory and generate the versioninfo of all the role
  # files found there.  This information is stored in the 'meta' field of
  # 'snapshot.json'.
  
  for metadata_filename in os.listdir(metadata_directory):
    # Strip the version number if 'consistent_snapshot' is True.
    # Example:  '10.django.json'  --> 'django.json'
    metadata_name, version_number_junk = \
      _strip_version_number(metadata_filename, consistent_snapshot)
    
    # All delegated roles are added to the snapshot file.
    for metadata_extension in SNAPSHOT_ROLE_EXTENSIONS: 
      if metadata_filename.endswith(metadata_extension):
        rolename = metadata_filename[:-len(metadata_extension)]
        
        # Obsolete role files may still be found.  Ensure only roles loaded
        # in the roledb are included in the Snapshot metadata.  Since the
        # snapshot and timestamp roles are not listed in snapshot.json, do not
        # list these roles found in the metadata directory.
        if tuf.roledb.role_exists(rolename) and \
            rolename not in ['root', 'snapshot', 'timestamp', 'targets']:
          fileinfodict[metadata_name] = get_metadata_versioninfo(rolename)

  # Generate the Snapshot metadata object.
  snapshot_metadata = tuf.tufformats.SnapshotFile.make_metadata(version,
                                                             expiration_date,
                                                             fileinfodict)

  return snapshot_metadata





def generate_timestamp_metadata(snapshot_filename, version, expiration_date):
  """
  <Purpose>
    Generate the timestamp metadata object.  The 'snapshot.json' file must
    exist.

  <Arguments>
    snapshot_filename:
      The required filename of the snapshot metadata file.  The timestamp role
      needs to the calculate the file size and hash of this file.
    
    version:
      The timestamp's version number.  Clients use the version number to
      determine if the downloaded version is newer than the one currently
      trusted.

    expiration_date:
      The expiration date of the metadata file, conformant to
      'tuf.ssl_crypto.formats.ISO8601_DATETIME_SCHEMA'.

  <Exceptions>
    tuf.ssl_commons.exceptions.FormatError, if the generated timestamp metadata object cannot be
    formatted correctly, or one of the arguments is improperly formatted.

  <Side Effects>
    None.

  <Returns>
    A timestamp metadata object, conformant to 'tuf.tufformats.TIMESTAMP_SCHEMA'.
  """
  
  # Do the arguments have the correct format?
  # This check ensures arguments have the appropriate number of objects and 
  # object types, and that all dict keys are properly named.
  # Raise 'tuf.ssl_commons.exceptions.FormatError' if the check fails.
  tuf.ssl_crypto.formats.PATH_SCHEMA.check_match(snapshot_filename)
  tuf.ssl_crypto.formats.METADATAVERSION_SCHEMA.check_match(version)
  tuf.ssl_crypto.formats.ISO8601_DATETIME_SCHEMA.check_match(expiration_date)

  # Retrieve the versioninfo of the Snapshot metadata file.
  snapshot_fileinfo = {}
  length, hashes = tuf.ssl_crypto.util.get_file_details(snapshot_filename)
  snapshot_version = get_metadata_versioninfo('snapshot')
  snapshot_fileinfo[SNAPSHOT_FILENAME] = \
    tuf.tufformats.make_fileinfo(length, hashes, version=snapshot_version['version']) 

  # We previously saved the versioninfo of the compressed versions of
  # 'snapshot.json' in 'versioninfo'.  Since version numbers are now stored,
  # the version numbers of compressed roles do not change and can thus be
  # excluded.

  # Generate the timestamp metadata object.
  timestamp_metadata = tuf.tufformats.TimestampFile.make_metadata(version,
                                                               expiration_date,
                                                               snapshot_fileinfo)

  return timestamp_metadata





def sign_metadata(metadata_object, keyids, filename):
  """
  <Purpose>
    Sign a metadata object. If any of the keyids have already signed the file,
    the old signature is replaced.  The keys in 'keyids' must already be
    loaded in 'tuf.ssl_crypto.keydb'.

  <Arguments>
    metadata_object:
      The metadata object to sign.  For example, 'metadata' might correspond to
      'tuf.ssl_crypto.formats.ROOT_SCHEMA' or 'tuf.ssl_crypto.formats.TARGETS_SCHEMA'.

    keyids:
      The keyids list of the signing keys.

    filename:
      The intended filename of the signed metadata object.
      For example, 'root.json' or 'targets.json'.  This function
      does NOT save the signed metadata to this filename.

  <Exceptions>
    tuf.ssl_commons.exceptions.FormatError, if a valid 'signable' object could not be generated or
    the arguments are improperly formatted.

    tuf.ssl_commons.exceptions.Error, if an invalid keytype was found in the keystore. 
  
  <Side Effects>
    None.

  <Returns>
    A signable object conformant to 'tuf.ssl_crypto.formats.SIGNABLE_SCHEMA'.
  """

  # Do the arguments have the correct format?
  # This check ensures arguments have the appropriate number of objects and 
  # object types, and that all dict keys are properly named.
  # Raise 'tuf.ssl_commons.exceptions.FormatError' if the check fails.
  tuf.ssl_crypto.formats.ANYROLE_SCHEMA.check_match(metadata_object)  
  tuf.ssl_crypto.formats.KEYIDS_SCHEMA.check_match(keyids)
  tuf.ssl_crypto.formats.PATH_SCHEMA.check_match(filename)

  # Make sure the metadata is in 'signable' format.  That is,
  # it contains a 'signatures' field containing the result
  # of signing the 'signed' field of 'metadata' with each
  # keyid of 'keyids'.
  signable = tuf.ssl_crypto.formats.make_signable(metadata_object)

  # Sign the metadata with each keyid in 'keyids'.  'signable' should have
  # zero signatures (metadata_object contained none).
  for keyid in keyids:
    
    # Load the signing key.
    key = tuf.ssl_crypto.keydb.get_key(keyid)

    # Generate the signature using the appropriate signing method.
    if key['keytype'] in SUPPORTED_KEY_TYPES:
      if 'private' in key['keyval']:
        signed = signable['signed']
        try:
          signature = tuf.ssl_crypto.keys.create_signature(key, signed)
          signable['signatures'].append(signature)
        
        except Exception:
          logger.warning('Unable to create signature for keyid: ' + repr(keyid))
      
      else:
        logger.debug('Private key unset.  Skipping: ' + repr(keyid))
    
    else:
      raise tuf.ssl_commons.exceptions.Error('The keydb contains a key with an invalid key type.')

  # Raise 'tuf.ssl_commons.exceptions.FormatError' if the resulting 'signable' is not formatted
  # correctly.
  tuf.tufformats.check_signable_object_format(signable)

  return signable





def write_metadata_file(metadata, filename, version_number,
                        compression_algorithms, consistent_snapshot):
  """
  <Purpose>
    If necessary, write the 'metadata' signable object to 'filename', and the
    compressed version of the metadata file if 'compression' is set.
    
    Note:  Compression algorithms like gzip attach a timestamp to compressed
    files, so a metadata file compressed multiple times may generate different
    digests even though the uncompressed content has not changed.

  <Arguments>
    metadata:
      The object that will be saved to 'filename', conformant to
      'tuf.ssl_crypto.formats.SIGNABLE_SCHEMA'.

    filename:
      The filename of the metadata to be written (e.g., 'root.json').
      If a compression algorithm is specified in 'compression_algorithms', the
      compression extention is appended to 'filename'.

    version_number:
      The version number of the metadata file to be written.  The version
      number is needed for consistent snapshots, which prepend the version
      number to 'filename'.

    compression_algorithms:
      Specify the algorithms, as a list of strings, used to compress the
      'metadata'; The only currently available compression option is 'gz'
      (gzip).

    consistent_snapshot:
      Boolean that determines whether the metadata file's digest should be
      prepended to the filename.

  <Exceptions>
    tuf.ssl_commons.exceptions.FormatError, if the arguments are improperly formatted.

    tuf.ssl_commons.exceptions.Error, if the directory of 'filename' does not exist.

    Any other runtime (e.g., IO) exception.

  <Side Effects>
    The 'filename' (or the compressed filename) file is created, or overwritten
    if it exists.

  <Returns>
    The filename of the written file. 
  """

  # Do the arguments have the correct format?
  # This check ensures arguments have the appropriate number of objects and 
  # object types, and that all dict keys are properly named.
  # Raise 'tuf.ssl_commons.exceptions.FormatError' if the check fails.
  tuf.ssl_crypto.formats.SIGNABLE_SCHEMA.check_match(metadata)
  tuf.ssl_crypto.formats.PATH_SCHEMA.check_match(filename)
  tuf.ssl_crypto.formats.METADATAVERSION_SCHEMA.check_match(version_number)
  tuf.ssl_crypto.formats.COMPRESSIONS_SCHEMA.check_match(compression_algorithms)
  tuf.ssl_crypto.formats.BOOLEAN_SCHEMA.check_match(consistent_snapshot)

  # Verify the directory of 'filename', and convert 'filename' to its absolute
  # path so that temporary files are moved to their expected destinations.
  filename = os.path.abspath(filename)
  written_filename = filename
  _check_directory(os.path.dirname(filename))

  # Generate the actual metadata file content of 'metadata'.  Metadata is
  # saved as JSON and includes formatting, such as indentation and sorted
  # objects.  The new digest of 'metadata' is also calculated to help determine
  # if re-saving is required.
  file_content = _get_written_metadata(metadata)
 
  # We previously verified whether new metadata needed to be written (i.e., has
  # not been previously written or has changed).  It is now assumed that the
  # caller intends to write changes that have been marked as dirty.

  # The 'metadata' object is written to 'file_object', including compressed
  # versions.  To avoid partial metadata from being written, 'metadata' is
  # first written to a temporary location (i.e., 'file_object') and then
  # moved to 'filename'.
  file_object = tuf.ssl_crypto.util.TempFile()
  
  # Serialize 'metadata' to the file-like object and then write
  # 'file_object' to disk.  The dictionary keys of 'metadata' are sorted
  # and indentation is used.  The 'tuf.ssl_crypto.util.TempFile' file-like object is
  # automically closed after the final move.
  file_object.write(file_content)
  
  if consistent_snapshot:
    dirname, basename = os.path.split(written_filename)
    basename = basename.split(METADATA_EXTENSION, 1)[0]
    version_and_filename = str(version_number) + '.' + basename + METADATA_EXTENSION 
    written_consistent_filename = os.path.join(dirname, version_and_filename)

    # If we were to point consistent snapshots to 'written_filename', they
    # would always point to the current version.  Example: 1.root.json and
    # 2.root.json -> root.json.  If consistent snapshot is True, we should save
    # the consistent snapshot and point 'written_filename' to it.
    logger.debug('Creating a consistent snapshot for ' + repr(written_filename))
    logger.debug('Saving ' + repr(written_consistent_filename))
    file_object.move(written_consistent_filename)

    # For GitHub issue #374 https://github.com/theupdateframework/tuf/issues/374
    # We provide the option of either (1) creating a link via os.link() to the
    # consistent file or (2) creating a copy of the consistent file and saving
    # to its expected filename (e.g., root.json).  The option of either
    # creating a copy or link should be configurable in tuf.settings.py.
    if (settings.CONSISTENT_METHOD == 'copy'):
      logger.debug('Pointing ' + repr(filename) + ' to the consistent snapshot.')
      shutil.copyfile(written_consistent_filename, written_filename)

    elif (settings.CONSISTENT_METHOD == 'hard_link'):
      logger.info('Hard linking ' + repr(written_consistent_filename))

      # 'written_filename' must not exist, otherwise os.link() complains.
      if os.path.exists(written_filename):
        os.remove(written_filename)
      
      else:
        logger.debug(repr(written_filename) + ' does not exist.')

      os.link(written_consistent_filename, written_filename)

    else:
      raise tuf.ssl_commons.exceptions.InvalidConfigurationError('The consistent method specified'
        ' in tuf.settings.py is not supported, try either "copy" or "hard_link"')
  
  else:
    logger.debug('Not creating a consistent snapshot for ' + repr(written_filename))
    logger.debug('Saving ' + repr(written_filename))
    file_object.move(written_filename)
  
  # Generate the compressed versions of 'metadata', if necessary.  A compressed
  # file may be written (without needing to write the uncompressed version) if
  # the repository maintainer adds compression after writing the uncompressed
  # version.
  for compression_algorithm in compression_algorithms:
    file_object = None 
   
    # Ignore the empty string that signifies non-compression.  The uncompressed
    # file was previously written above, if necessary.
    if not len(compression_algorithm):
      continue

    elif compression_algorithm == 'gz':
      file_object = tuf.ssl_crypto.util.TempFile()
      compressed_filename = filename + '.gz'

      # Instantiate a gzip object, but save compressed content to
      # 'file_object' (i.e., GzipFile instance is based on its 'fileobj'
      # argument).
      gzip_object = gzip.GzipFile(fileobj=file_object, mode='wb') 
      try: 
        gzip_object.write(file_content)
      
      finally:
        gzip_object.close()

    # This else clause should not be reached because the
    # 'compression_algorithms' list is validated against the
    # COMPRESSIONS_SCHEMA above.
    else: # pragma: no cover
      raise tuf.ssl_commons.exceptions.FormatError('Unknown compression algorithm:'
        ' ' + repr(compression_algorithm))
   
    # Save the compressed version, ensuring an unchanged file is not re-saved.
    # Re-saving the same compressed version may cause its digest to
    # unexpectedly change (gzip includes a timestamp) even though content has
    # not changed.
    _write_compressed_metadata(file_object, compressed_filename,
                               True, consistent_snapshot,
                               version_number)
  return written_filename





def _write_compressed_metadata(file_object, compressed_filename,
                               write_new_metadata, consistent_snapshot, version_number):
  """
  Write compressed versions of metadata, ensuring compressed file that have
  not changed are not re-written, the digest of the compressed file is properly
  added to the compressed filename, and consistent snapshots are also saved.
  Ensure compressed files are written to a temporary location, and then
  moved to their destinations.
  """
 
  # If a consistent snapshot is unneeded, 'file_object' may be simply moved
  # 'compressed_filename' if not already written. 
  if not consistent_snapshot:
    if write_new_metadata or not os.path.exists(compressed_filename):
      file_object.move(compressed_filename)
    
    # The temporary file must be closed if 'file_object.move()' is not used.
    # tuf.ssl_crypto.util.TempFile() automatically closes the temp file when move() is
    # called
    else:
      file_object.close_temp_file()
 
  # consistent snapshots = True.  Ensure the version number is included in the
  # compressed filename written, provided it does not already exist.
  else:
    compressed_content = file_object.read()
    consistent_filename = None 
    version_and_filename = None
    
    # Attach the version number to the compressed, consistent snapshot filename.
    dirname, basename = os.path.split(compressed_filename)
    
    for compression_extension in SUPPORTED_COMPRESSION_EXTENSIONS:
      if basename.endswith(compression_extension):
        basename = basename.split(compression_extension, 1)[0]   
        version_and_filename = str(version_number) + '.' + basename + compression_extension
        consistent_filename = os.path.join(dirname, version_and_filename)
      
      else:
        logger.debug('Skipping compression extension: ' + repr(compression_extension))
   
    # Move the 'tuf.ssl_crypto.util.TempFile' object to one of the filenames so that it is
    # saved and the temporary file closed.
    if not os.path.exists(consistent_filename):
      logger.debug('Saving ' + repr(consistent_filename))
      file_object.move(consistent_filename)

    else:
      logger.debug('Skipping already written compressed file:'
        ' ' + repr(consistent_filename))





def _log_status_of_top_level_roles(targets_directory, metadata_directory):
  """
  Non-public function that logs whether any of the top-level roles contain an
  invalid number of public and private keys, or an insufficient threshold of
  signatures.  Considering that the top-level metadata have to be verified in
  the expected root -> targets -> snapshot -> timestamp order, this function
  logs the error message and returns as soon as a required metadata file is
  found to be invalid.  It is assumed here that the delegated roles have been
  written and verified.  Example output:
  
  'root' role contains 1 / 1 signatures.
  'targets' role contains 1 / 1 signatures.
  'snapshot' role contains 1 / 1 signatures.
  'timestamp' role contains 1 / 1 signatures.

  Note:  Temporary metadata is generated so that file hashes & sizes may be
  computed and verified against the attached signatures.  'metadata_directory'
  should be a directory in a temporary repository directory.
  """

  # The expected full filenames of the top-level roles needed to write them to
  # disk.
  filenames = get_metadata_filenames(metadata_directory)
  root_filename = filenames[ROOT_FILENAME]
  targets_filename = filenames[TARGETS_FILENAME]
  snapshot_filename = filenames[SNAPSHOT_FILENAME]
  timestamp_filename = filenames[TIMESTAMP_FILENAME]

  # Verify that the top-level roles contain a valid number of public keys and
  # that their corresponding private keys have been loaded.
  for rolename in ['root', 'targets', 'snapshot', 'timestamp']:
    try:
      _check_role_keys(rolename)
    
    except tuf.ssl_commons.exceptions.InsufficientKeysError as e:
      logger.info(str(e))

  # Do the top-level roles contain a valid threshold of signatures?  Top-level
  # metadata is verified in Root -> Targets -> Snapshot -> Timestamp order.
  # Verify the metadata of the Root role.
  dirty_rolenames = tuf.roledb.get_dirty_roles()

  root_roleinfo = tuf.roledb.get_roleinfo('root')
  root_is_dirty = None 
  if 'root' in dirty_rolenames:
    root_is_dirty = True

  else:
    root_is_dirty = False 
  
  try:
    signable, root_filename = \
      _generate_and_write_metadata('root', root_filename,
                                   targets_directory, metadata_directory)
    _log_status('root', signable)
 
  # 'tuf.ssl_commons.exceptions.UnsignedMetadataError' raised if metadata contains an invalid threshold
  # of signatures.  log the valid/threshold message, where valid < threshold.
  except tuf.ssl_commons.exceptions.UnsignedMetadataError as e:
    _log_status('root', e.signable)
    return

  finally:
    tuf.roledb.unmark_dirty(['root'])
    tuf.roledb.update_roleinfo('root', root_roleinfo,
                               mark_role_as_dirty=root_is_dirty)

  # Verify the metadata of the Targets role.
  targets_roleinfo = tuf.roledb.get_roleinfo('targets')
  targets_is_dirty = None 
  if 'targets' in dirty_rolenames:
    targets_is_dirty = True

  else:
    targets_is_dirty = False 
  
  try:
    signable, targets_filename = \
      _generate_and_write_metadata('targets', targets_filename,
                                   targets_directory, metadata_directory)
    _log_status('targets', signable)
  
  except tuf.ssl_commons.exceptions.UnsignedMetadataError as e:
    _log_status('targets', e.signable)
    return
  
  finally:
    tuf.roledb.unmark_dirty(['targets'])
    tuf.roledb.update_roleinfo('targets', targets_roleinfo,
                               mark_role_as_dirty=targets_is_dirty)

  # Verify the metadata of the snapshot role.
  snapshot_roleinfo = tuf.roledb.get_roleinfo('snapshot')
  snapshot_is_dirty = None 
  if 'snapshot' in dirty_rolenames:
    snapshot_is_dirty = True

  else:
    snapshot_is_dirty = False 
  
  filenames = {'root': root_filename, 'targets': targets_filename} 
  try:
    signable, snapshot_filename = \
      _generate_and_write_metadata('snapshot', snapshot_filename,
                                   targets_directory, metadata_directory,
                                   False, filenames)
    _log_status('snapshot', signable)
  
  except tuf.ssl_commons.exceptions.UnsignedMetadataError as e:
    _log_status('snapshot', e.signable)
    return
  
  finally:
    tuf.roledb.unmark_dirty(['snapshot'])
    tuf.roledb.update_roleinfo('snapshot', snapshot_roleinfo,
                               mark_role_as_dirty=snapshot_is_dirty)
  
  # Verify the metadata of the Timestamp role.
  timestamp_roleinfo = tuf.roledb.get_roleinfo('timestamp')
  timestamp_is_dirty = None 
  if 'timestamp' in dirty_rolenames:
    timestamp_is_dirty = True

  else:
    timestamp_is_dirty = False 

  filenames = {'snapshot': snapshot_filename}
  try:
    signable, timestamp_filename = \
      _generate_and_write_metadata('timestamp', timestamp_filename,
                                   targets_directory, metadata_directory,
                                   False, filenames)
    _log_status('timestamp', signable)
  
  except tuf.ssl_commons.exceptions.UnsignedMetadataError as e:
    _log_status('timestamp', e.signable)
    return
  
  finally:
    tuf.roledb.unmark_dirty(['timestamp'])
    tuf.roledb.update_roleinfo('timestamp', timestamp_roleinfo,
                               mark_role_as_dirty=timestamp_is_dirty)
  


def _log_status(rolename, signable):
  """
  Non-public function logs the number of (good/threshold) signatures of
  'rolename'.
  """
  
  status = tuf.sig.get_signature_status(signable, rolename)

  logger.info(repr(rolename) + ' role contains ' + \
    repr(len(status['good_sigs'])) + ' / ' + repr(status['threshold']) + \
    ' signatures.')





def create_tuf_client_directory(repository_directory, client_directory):
  """
  <Purpose>
    Create a client directory structure that the 'tuf.interposition' package
    and 'tuf.client.updater' module expect of clients.  Metadata files
    downloaded from a remote TUF repository are saved to 'client_directory'.
    The Root file must initially exist before an update request can be
    satisfied.  create_tuf_client_directory() ensures the minimum metadata
    is copied and that required directories ('previous' and 'current') are
    created in 'client_directory'.  Software updaters integrating TUF may
    use the client directory created as an initial copy of the repository's
    metadadata.

  <Arguments>
    repository_directory:
      The path of the root repository directory.  The 'metadata' and 'targets'
      sub-directories should be available in 'repository_directory'.  The
      metadata files of 'repository_directory' are copied to 'client_directory'.

    client_directory:
      The path of the root client directory.  The 'current' and 'previous'
      sub-directies are created and will store the metadata files copied
      from 'repository_directory'.  'client_directory' will store metadata
      and target files downloaded from a TUF repository.
  
  <Exceptions>
    tuf.ssl_commons.exceptions.FormatError, if the arguments are improperly formatted.

    tuf.ssl_commons.exceptions.RepositoryError, if the metadata directory in 'client_directory'
    already exists.

  <Side Effects>
    Copies metadata files and directories from 'repository_directory' to
    'client_directory'.  Parent directories are created if they do not exist.

  <Returns>
    None.
  """
  
  # Do the arguments have the correct format?
  # This check ensures arguments have the appropriate number of objects and 
  # object types, and that all dict keys are properly named.
  # Raise 'tuf.ssl_commons.exceptions.FormatError' if the check fails.
  tuf.ssl_crypto.formats.PATH_SCHEMA.check_match(repository_directory)
  tuf.ssl_crypto.formats.PATH_SCHEMA.check_match(client_directory)

  # Set the absolute path of the Repository's metadata directory.  The metadata
  # directory should be the one served by the Live repository.  At a minimum,
  # the repository's root file must be copied.
  repository_directory = os.path.abspath(repository_directory)
  metadata_directory = os.path.join(repository_directory,
                                    METADATA_DIRECTORY_NAME)

  # Set the client's metadata directory, which will store the metadata copied
  # from the repository directory set above.
  client_directory = os.path.abspath(client_directory)
  client_metadata_directory = os.path.join(client_directory,
                                           METADATA_DIRECTORY_NAME)
 
  # If the client's metadata directory does not already exist, create it and
  # any of its parent directories, otherwise raise an exception.  An exception
  # is raised to avoid accidently overwritting previous metadata.
  try:
    os.makedirs(client_metadata_directory)
  
  except OSError as e:
    if e.errno == errno.EEXIST:
      message = 'Cannot create a fresh client metadata directory: ' +\
        repr(client_metadata_directory) + '.  Already exists.'
      raise tuf.ssl_commons.exceptions.RepositoryError(message)
    
    else:
      raise

  # Move all  metadata to the client's 'current' and 'previous' directories.
  # The root metadata file MUST exist in '{client_metadata_directory}/current'.
  # 'tuf.interposition' and 'tuf.client.updater.py' expect the 'current' and
  # 'previous' directories to exist under 'metadata'.
  client_current = os.path.join(client_metadata_directory, 'current')
  client_previous = os.path.join(client_metadata_directory, 'previous')
  shutil.copytree(metadata_directory, client_current)
  shutil.copytree(metadata_directory, client_previous)



def disable_console_log_messages():
  """
  <Purpose>
    Disable logger messages printed to the console.  For example, repository
    maintainers may want to call this function if many roles will be sharing
    keys, otherwise detected duplicate keys will continually log a warning
    message.

  <Arguments>
    None.

  <Exceptions>
    None.

  <Side Effects>
    Removes the 'tuf.log' console handler, added by default when
    'tuf.repository_tool.py' is imported.
  
  <Returns>
    None.
  """
  
  tuf.log.remove_console_handler()



if __name__ == '__main__':
  # The interactive sessions of the documentation strings can
  # be tested by running repository_tool.py as a standalone module:
  # $ python repository_lib.py.
  import doctest
  doctest.testmod()<|MERGE_RESOLUTION|>--- conflicted
+++ resolved
@@ -236,16 +236,10 @@
       roleinfo = tuf.roledb.get_roleinfo(rolename)
       roleinfo['version'] = current_version 
       tuf.roledb.update_roleinfo(rolename, roleinfo)
-<<<<<<< HEAD
-     
+      
       # Note that 'signable' is an argument to tuf.UnsignedMetadataError().   
-      raise tuf.UnsignedMetadataError('Not enough signatures'
-        ' for ' + repr(metadata_filename), signable)
-=======
-      
-      message = 'Not enough signatures for ' + repr(metadata_filename)
-      raise tuf.ssl_commons.exceptions.UnsignedMetadataError(message, signable)
->>>>>>> c12fa6a3
+      raise tuf.ssl_commons.exceptions.UnsignedMetadataError('Not enough'
+        ' signatures for ' + repr(metadata_filename), signable)
   
   # 'rolename' is a delegated role or a top-level role that is partially
   # signed, and thus its signatures should not be verified.
