#!/usr/bin/env python

# Copyright 2012 - 2017, New York University and the TUF contributors
# SPDX-License-Identifier: MIT OR Apache-2.0

"""
<Program Name>
  updater.py

<Author>
  Geremy Condra
  Vladimir Diaz <vladimir.v.diaz@gmail.com>

<Started>
  July 2012.  Based on a previous version of this module. (VLAD)

<Copyright>
  See LICENSE-MIT OR LICENSE for licensing information.

<Purpose>
  'updater.py' is intended to be the only TUF module that software update
  systems need to utilize.  It provides a single class representing an
  updater that includes methods to download, install, and verify
  metadata/target files in a secure manner.  Importing 'updater.py' and
  instantiating its main class is all that is required by the client prior
  to a TUF update request.  The importation and instantiation steps allow
  TUF to load all of the required metadata files and set the repository mirror
  information.

  An overview of the update process:

  1. The software update system instructs TUF to check for updates.

  2. TUF downloads and verifies timestamp.json.

  3. If timestamp.json indicates that snapshot.json has changed, TUF downloads
     and verifies snapshot.json.

  4. TUF determines which metadata files listed in snapshot.json differ from
     those described in the last snapshot.json that TUF has seen.  If root.json
     has changed, the update process starts over using the new root.json.

  5. TUF provides the software update system with a list of available files
     according to targets.json.

  6. The software update system instructs TUF to download a specific target
     file.

  7. TUF downloads and verifies the file and then makes the file available to
     the software update system.

<Example Client>

  # The client first imports the 'updater.py' module, the only module the
  # client is required to import.  The client will utilize a single class
  # from this module.
  from tuf.client.updater import Updater

  # The only other module the client interacts with is 'tuf.settings'.  The
  # client accesses this module solely to set the repository directory.
  # This directory will hold the files downloaded from a remote repository.
  from tuf import settings
  settings.repositories_directory = 'local-repository'

  # Next, the client creates a dictionary object containing the repository
  # mirrors.  The client may download content from any one of these mirrors.
  # In the example below, a single mirror named 'mirror1' is defined.  The
  # mirror is located at 'http://localhost:8001', and all of the metadata
  # and targets files can be found in the 'metadata' and 'targets' directory,
  # respectively.  If the client wishes to only download target files from
  # specific directories on the mirror, the 'confined_target_dirs' field
  # should be set.  In this example, the client hasn't set confined_target_dirs,
  # which is interpreted as no confinement.
  # In other words, the client can download
  # targets from any directory or subdirectories.  If the client had chosen
  # 'targets1/', they would have been confined to the '/targets/targets1/'
  # directory on the 'http://localhost:8001' mirror.
  repository_mirrors = {'mirror1': {'url_prefix': 'http://localhost:8001',
                                    'metadata_path': 'metadata',
                                    'targets_path': 'targets'}}

  # The updater may now be instantiated.  The Updater class of 'updater.py'
  # is called with two arguments.  The first argument assigns a name to this
  # particular updater and the second argument the repository mirrors defined
  # above.
  updater = Updater('updater', repository_mirrors)

  # The client next calls the refresh() method to ensure it has the latest
  # copies of the metadata files.
  updater.refresh()

  # get_one_valid_targetinfo() updates role metadata when required.  In other
  # words, if the client doesn't possess the metadata that lists 'LICENSE.txt',
  # get_one_valid_targetinfo() will try to fetch / update it.
  target = updater.get_one_valid_targetinfo('LICENSE.txt')

  # Determine if 'target' has changed since the client's last refresh().  A
  # target is considered updated if it does not exist in
  # 'destination_directory' (current directory) or the target located there has
  # changed.
  destination_directory = '.'
  updated_target = updater.updated_targets([target], destination_directory)

  for target in updated_target:
    updater.download_target(target, destination_directory)
    # Client code here may also reference target information (including
    # 'custom') by directly accessing the dictionary entries of the target.
    # The 'custom' entry is additional file information explicitly set by the
    # remote repository.
    target_path = target['filepath']
    target_length = target['fileinfo']['length']
    target_hashes = target['fileinfo']['hashes']
    target_custom_data = target['fileinfo']['custom']
"""

import errno
import logging
import os
import shutil
import fnmatch
import copy
import warnings
import io
from urllib import parse

from securesystemslib import exceptions as sslib_exceptions
from securesystemslib import formats as sslib_formats
from securesystemslib import hash as sslib_hash
from securesystemslib import keys as sslib_keys
from securesystemslib import util as sslib_util

import tuf
<<<<<<< HEAD
import tuf.download
import tuf.formats
import tuf.settings
import tuf.keydb
import tuf.log
import tuf.mirrors
import tuf.roledb
import tuf.sig
import tuf.exceptions
import tuf.client.handlers as handlers

import securesystemslib.hash
import securesystemslib.keys
import securesystemslib.util
import six
import iso8601
=======
from tuf import download
from tuf import exceptions
from tuf import formats
from tuf import keydb
from tuf import log # pylint: disable=unused-import
from tuf import mirrors
from tuf import roledb
from tuf import settings
from tuf import sig
from tuf import requests_fetcher
>>>>>>> febe6c3d

# The Timestamp role does not have signed metadata about it; otherwise we
# would need an infinite regress of metadata. Therefore, we use some
# default, but sane, upper file length for its metadata.
DEFAULT_TIMESTAMP_UPPERLENGTH = settings.DEFAULT_TIMESTAMP_REQUIRED_LENGTH

# The Root role may be updated without knowing its version number if
# top-level metadata cannot be safely downloaded (e.g., keys may have been
# revoked, thus requiring a new Root file that includes the updated keys)
# and 'unsafely_update_root_if_necessary' is True.
# We use some default, but sane, upper file length for its metadata.
DEFAULT_ROOT_UPPERLENGTH = settings.DEFAULT_ROOT_REQUIRED_LENGTH

# See 'log.py' to learn how logging is handled in TUF.
logger = logging.getLogger(__name__)


class MultiRepoUpdater(object):
  """
  <Purpose>
    Provide a way for clients to request a target file from multiple
    repositories.  Which repositories to query is determined by the map
    file (i.e,. map.json).

    See TAP 4 for more information on the map file and how to request updates
    from multiple repositories.  TAP 4 describes how users may specify that a
    particular threshold of repositories be used for some targets, while a
    different threshold of repositories be used for others.

  <Arguments>
    map_file:
      The path of the map file.  The map file is needed to determine which
      repositories to query given a target file.

  <Exceptions>
    securesystemslib.exceptions.FormatError, if the map file is improperly
    formatted.

    tuf.exceptions.Error, if the map file cannot be loaded.

  <Side Effects>
    None.

  <Returns>
    None.
  """

  def __init__(self, map_file):
    # Is 'map_file' a path?  If not, raise
    # 'securesystemslib.exceptions.FormatError'.  The actual content of the map
    # file is validated later on in this method.
    sslib_formats.PATH_SCHEMA.check_match(map_file)

    # A dictionary mapping repositories to TUF updaters.
    self.repository_names_to_updaters = {}

    try:
      # The map file dictionary that associates targets with repositories.
      self.map_file = sslib_util.load_json_file(map_file)

    except (sslib_exceptions.Error) as e:
      raise exceptions.Error('Cannot load the map file: ' + str(e))

    # Raise securesystemslib.exceptions.FormatError if the map file is
    # improperly formatted.
    formats.MAPFILE_SCHEMA.check_match(self.map_file)

    # Save the "repositories" entry of the map file, with the following
    # example format:
    #
    #  "repositories": {
    #      "Django": ["https://djangoproject.com/"],
    #      "PyPI":   ["https://pypi.python.org/"]
    #  }
    self.repository_names_to_mirrors = self.map_file['repositories']



  def get_valid_targetinfo(self, target_filename, match_custom_field=True):
    """
    <Purpose>
      Get valid targetinfo, if any, for the given 'target_filename'.  The map
      file controls the targetinfo returned (see TAP 4).  Return a dict of the
      form {updater1: targetinfo, updater2: targetinfo, ...}, where the dict
      keys are updater objects, and the dict values the matching targetinfo for
      'target_filename'.

    <Arguments>
      target_filename:
        The relative path of the target file to update.

      match_custom_field:
        Boolean that indicates whether the optional custom field in targetinfo
        should match across the targetinfo provided by the threshold of
        repositories.

    <Exceptions>
      tuf.exceptions.FormatError, if the argument is improperly formatted.

      tuf.exceptions.Error, if the required local metadata directory or the
      Root file does not exist.

      tuf.exceptions.UnknownTargetError, if the repositories in the map file do
      not agree on the target, or none of them have signed for the target.

    <Side Effects>
      None.

    <Returns>
      A dict of the form: {updater1: targetinfo, updater2: targetinfo, ...}.
      The targetinfo (conformant with tuf.formats.TARGETINFO_SCHEMA) is for
      'target_filename'.
    """

    # Is the argument properly formatted?  If not, raise
    # 'tuf.exceptions.FormatError'.
    formats.RELPATH_SCHEMA.check_match(target_filename)

    # TAP 4 requires that the following attributes be present in mappings:
    # "paths", "repositories", "terminating", and "threshold".
    formats.MAPPING_SCHEMA.check_match(self.map_file['mapping'])

    # Set the top-level directory containing the metadata for each repository.
    repositories_directory = settings.repositories_directory

    # Verify that the required local directories exist for each repository.
    self._verify_metadata_directories(repositories_directory)

    # Iterate mappings.
    # [{"paths": [], "repositories": [], "terminating": Boolean, "threshold":
    # NUM}, ...]
    for mapping in self.map_file['mapping']:

      logger.debug('Interrogating mappings..' + repr(mapping))
      if not self._target_matches_path_pattern(
          target_filename, mapping['paths']):
        # The mapping is irrelevant to the target file.  Try the next one, if
        # any.
        continue

      # The mapping is relevant to the target...
      else:
        # Do the repositories in the mapping provide a threshold of matching
        # targetinfo?
        valid_targetinfo = self._matching_targetinfo(target_filename,
            mapping, match_custom_field)

        if valid_targetinfo:
          return valid_targetinfo

        else:
          # If we are here, it means either (1) the mapping is irrelevant to
          # the target, (2) the targets were missing from all repositories in
          # this mapping, or (3) the targets on all repositories did not match.
          # Whatever the case may be, are we allowed to continue to the next
          # mapping?  Let's check the terminating entry!
          if not mapping['terminating']:
            logger.debug('The mapping was irrelevant to the target, and'
                ' "terminating" was set to False.  Trying the next mapping...')
            continue

          else:
            raise exceptions.UnknownTargetError('The repositories in the'
                ' mapping do not agree on the target, or none of them have'
                ' signed for the target, and "terminating" was set to True.')

    # If we are here, it means either there were no mappings, or none of the
    # mappings provided the target.
    logger.debug('Did not find valid targetinfo for ' + repr(target_filename))
    raise exceptions.UnknownTargetError('The repositories in the map'
        ' file do not agree on the target, or none of them have signed'
        ' for the target.')





  def _verify_metadata_directories(self, repositories_directory):
    # Iterate 'self.repository_names_to_mirrors' and verify that the expected
    # local files and directories exist.  TAP 4 requires a separate local
    # directory for each repository.
    for repository_name in self.repository_names_to_mirrors:

      logger.debug('Interrogating repository: ' + repr(repository_name))
      # Each repository must cache its metadata in a separate location.
      repository_directory = os.path.join(repositories_directory,
          repository_name)

      if not os.path.isdir(repository_directory):
        raise exceptions.Error('The metadata directory'
            ' for ' + repr(repository_name) + ' must exist'
            ' at ' + repr(repository_directory))

      else:
        logger.debug('Found local directory for ' + repr(repository_name))

      # The latest known root metadata file must also exist on disk.
      root_file = os.path.join(
          repository_directory, 'metadata', 'current', 'root.json')

      if not os.path.isfile(root_file):
        raise exceptions.Error(
            'The Root file must exist at ' + repr(root_file))

      else:
        logger.debug('Found local Root file at ' + repr(root_file))





  def _matching_targetinfo(
      self, target_filename, mapping, match_custom_field=True):
    valid_targetinfo = {}

    # Retrieve the targetinfo from each repository using the underlying
    # Updater() instance.
    for repository_name in mapping['repositories']:
      logger.debug('Retrieving targetinfo for ' + repr(target_filename) +
          ' from repository...')

      try:
        targetinfo, updater = self._update_from_repository(
            repository_name, target_filename)

      except (exceptions.UnknownTargetError, exceptions.Error):
        continue

      valid_targetinfo[updater] = targetinfo

      matching_targetinfo = {}
      logger.debug('Verifying that a threshold of targetinfo are equal...')

      # Iterate 'valid_targetinfo', looking for a threshold number of matches
      # for 'targetinfo'.  The first targetinfo to reach the required threshold
      # is returned.  For example, suppose the following list of targetinfo and
      # a threshold of 2:
      # [A, B, C, B, A, C]
      # In this case, targetinfo B is returned.
      for valid_updater, compared_targetinfo in valid_targetinfo.items():

        if not self._targetinfo_match(
            targetinfo, compared_targetinfo, match_custom_field):
          continue

        else:

          matching_targetinfo[valid_updater] = targetinfo

          if not len(matching_targetinfo) >= mapping['threshold']:
            continue

          else:
            logger.debug('Found a threshold of matching targetinfo!')
            # We now have a targetinfo (that matches across a threshold of
            # repositories as instructed by the map file), along with the
            # updaters that sign for it.
            logger.debug(
                'Returning updaters for targetinfo: ' + repr(targetinfo))

            return matching_targetinfo

    return None





  def _targetinfo_match(self, targetinfo1, targetinfo2, match_custom_field=True):
    if match_custom_field:
      return (targetinfo1 == targetinfo2)

    else:
      targetinfo1_without_custom = copy.deepcopy(targetinfo1)
      targetinfo2_without_custom = copy.deepcopy(targetinfo2)
      targetinfo1_without_custom['fileinfo'].pop('custom', None)
      targetinfo2_without_custom['fileinfo'].pop('custom', None)

      return (targetinfo1_without_custom == targetinfo2_without_custom)





  def _target_matches_path_pattern(self, target_filename, path_patterns):
    for path_pattern in path_patterns:
      logger.debug('Interrogating pattern ' + repr(path_pattern) + 'for'
          ' target: ' + repr(target_filename))

      # Example: "foo.tgz" should match with "/*.tgz".  Make sure to strip any
      # leading path separators so that a match is made if a repo maintainer
      # uses a leading separator with a delegated glob pattern, but a client
      # doesn't include one when a target file is requested.
      if fnmatch.fnmatch(target_filename.lstrip(os.sep), path_pattern.lstrip(os.sep)):
        logger.debug('Found a match for ' + repr(target_filename))
        return True

      else:
        logger.debug('Continue searching for relevant paths.')
        continue

    # If we are here, then none of the paths are relevant to the target.
    logger.debug('None of the paths are relevant.')
    return False






  def get_updater(self, repository_name):
    """
    <Purpose>
      Get the updater instance corresponding to 'repository_name'.

    <Arguments>
      repository_name:
        The name of the repository as it appears in the map file.  For example,
        "Django" and "PyPI" in the "repositories" entry of the map file.

        "repositories": {
            "Django": ["https://djangoproject.com/"],
            "PyPI":   ["https://pypi.python.org/"]
        }

    <Exceptions>
      tuf.exceptions.FormatError, if any of the arguments are improperly
      formatted.

    <Side Effects>
      None.

    <Returns>
      Returns the Updater() instance for 'repository_name'.  If the instance
      does not exist, return None.
    """

    # Are the arguments properly formatted?  If not, raise
    # 'tuf.exceptions.FormatError'.
    formats.NAME_SCHEMA.check_match(repository_name)

    updater = self.repository_names_to_updaters.get(repository_name)

    if not updater:

      if repository_name not in self.repository_names_to_mirrors:
        return None

      else:
        # Create repository mirrors object needed by the
        # tuf.client.updater.Updater().  Each 'repository_name' can have more
        # than one mirror.
        repo_mirrors = {}

        for url in self.repository_names_to_mirrors[repository_name]:
          repo_mirrors[url] = {
            'url_prefix': url,
            'metadata_path': 'metadata',
            'targets_path': 'targets'}

        try:
          # NOTE: State (e.g., keys) should NOT be shared across different
          # updater instances.
          logger.debug('Adding updater for ' + repr(repository_name))
          updater = Updater(repository_name, repo_mirrors)

        except Exception:
          return None

        else:
          self.repository_names_to_updaters[repository_name] = updater

    else:
      logger.debug('Found an updater for ' + repr(repository_name))

    # Ensure the updater's metadata is the latest before returning it.
    updater.refresh()
    return updater





  def _update_from_repository(self, repository_name, target_filename):

    updater = self.get_updater(repository_name)

    if not updater:
      raise exceptions.Error(
          'Cannot load updater for ' + repr(repository_name))

    else:
      # Get one valid target info from the Updater object.
      # 'tuf.exceptions.UnknownTargetError' raised by get_one_valid_targetinfo
      # if a valid target cannot be found.
      return updater.get_one_valid_targetinfo(target_filename), updater





class Updater(object):
  """
  <Purpose>
    Provide a class that can download target files securely.  The updater
    keeps track of currently and previously trusted metadata, target files
    available to the client, target file attributes such as file size and
    hashes, key and role information, metadata signatures, and the ability
    to determine when the download of a file should be permitted.

  <Updater Attributes>
    self.metadata:
      Dictionary holding the currently and previously trusted metadata.

      Example: {'current': {'root': ROOT_SCHEMA,
                            'targets':TARGETS_SCHEMA, ...},
                'previous': {'root': ROOT_SCHEMA,
                             'targets':TARGETS_SCHEMA, ...}}

    self.metadata_directory:
      The directory where trusted metadata is stored.

    self.versioninfo:
      A cache of version numbers for the roles available on the repository.

      Example: {'targets.json': {'version': 128}, ...}

    self.mirrors:
      The repository mirrors from which metadata and targets are available.
      Conformant to 'tuf.formats.MIRRORDICT_SCHEMA'.

    self.repository_name:
      The name of the updater instance.

  <Updater Methods>
    refresh():
      This method downloads, verifies, and loads metadata for the top-level
      roles in a specific order (i.e., root -> timestamp -> snapshot -> targets)
      The expiration time for downloaded metadata is also verified.

      The metadata for delegated roles are not refreshed by this method, but by
      the method that returns targetinfo (i.e., get_one_valid_targetinfo()).
      The refresh() method should be called by the client before any target
      requests.

    get_one_valid_targetinfo(file_path):
      Returns the target information for a specific file identified by its file
      path.  This target method also downloads the metadata of updated targets.

    updated_targets(targets, destination_directory):
      After the client has retrieved the target information for those targets
      they are interested in updating, they would call this method to determine
      which targets have changed from those saved locally on disk.  All the
      targets that have changed are returns in a list.  From this list, they
      can request a download by calling 'download_target()'.

    download_target(target, destination_directory):
      This method performs the actual download of the specified target.  The
      file is saved to the 'destination_directory' argument.

    remove_obsolete_targets(destination_directory):
      Any files located in 'destination_directory' that were previously
      served by the repository but have since been removed, can be deleted
      from disk by the client by calling this method.

    Note: The methods listed above are public and intended for the software
    updater integrating TUF with this module.  All other methods that may begin
    with a single leading underscore are non-public and only used internally.
    updater.py is not subclassed in TUF, nor is it designed to be subclassed,
    so double leading underscores is not used.
    http://www.python.org/dev/peps/pep-0008/#method-names-and-instance-variables
  """

<<<<<<< HEAD
  def __init__(self, repository_name, repository_mirrors,
      update_handler_cls=handlers.RemoteMetadataUpdater):
=======
  def __init__(self, repository_name, repository_mirrors, fetcher=None):
>>>>>>> febe6c3d
    """
    <Purpose>
      Constructor.  Instantiating an updater object causes all the metadata
      files for the top-level roles to be read from disk, including the key and
      role information for the delegated targets of 'targets'.  The actual
      metadata for delegated roles is not loaded in __init__.  The metadata for
      these delegated roles, including nested delegated roles, are loaded,
      updated, and saved to the 'self.metadata' store, as needed, by
      get_one_valid_targetinfo().

      The initial set of metadata files are provided by the software update
      system utilizing TUF.

      In order to use an updater, the following directories must already
      exist locally:

            {tuf.settings.repositories_directory}/{repository_name}/metadata/current
            {tuf.settings.repositories_directory}/{repository_name}/metadata/previous

      and, at a minimum, the root metadata file must exist:

            {tuf.settings.repositories_directory}/{repository_name}/metadata/current/root.json

    <Arguments>
      repository_name:
        The name of the repository.

      repository_mirrors:
        A dictionary holding repository mirror information, conformant to
        'tuf.formats.MIRRORDICT_SCHEMA'.  This dictionary holds
        information such as the directory containing the metadata and target
        files, the server's URL prefix, and the target content directories the
        client should be confined to.

        repository_mirrors = {'mirror1': {'url_prefix': 'http://localhost:8001',
                                          'metadata_path': 'metadata',
                                          'targets_path': 'targets',
                                          'confined_target_dirs': ['']}}

      fetcher:
        A concrete 'FetcherInterface' implementation. Performs the network
        related download operations. If an external implementation is not
        provided, tuf.fetcher.RequestsFetcher is used.

    <Exceptions>
      securesystemslib.exceptions.FormatError:
        If the arguments are improperly formatted.

      tuf.exceptions.RepositoryError:
        If there is an error with the updater's repository files, such
        as a missing 'root.json' file.

    <Side Effects>
      Th metadata files (e.g., 'root.json', 'targets.json') for the top- level
      roles are read from disk and stored in dictionaries.  In addition, the
      key and roledb modules are populated with 'repository_name' entries.

    <Returns>
      None.
    """

    # Do the arguments have the correct format?
    # These checks ensure the arguments have the appropriate
    # number of objects and object types and that all dict
    # keys are properly named.
    # Raise 'securesystemslib.exceptions.FormatError' if there is a mistmatch.
    sslib_formats.NAME_SCHEMA.check_match(repository_name)
    formats.MIRRORDICT_SCHEMA.check_match(repository_mirrors)

    # Save the validated arguments.
    self.repository_name = repository_name
    self.mirrors = repository_mirrors

    # Initialize Updater with an externally provided 'fetcher' implementing
    # the network download. By default tuf.fetcher.RequestsFetcher is used.
    if fetcher is None:
      self.fetcher = requests_fetcher.RequestsFetcher()
    else:
      self.fetcher = fetcher

    # Store the trusted metadata read from disk.
    self.metadata = {}

    # Store the currently trusted/verified metadata.
    self.metadata['current'] = {}

    # Store the previously trusted/verified metadata.
    self.metadata['previous'] = {}

    # Store the version numbers of roles available on the repository.  The dict
    # keys are paths, and the dict values versioninfo data. This information
    # can help determine whether a metadata file has changed and needs to be
    # re-downloaded.
    self.versioninfo = {}

    # Store the file information of the root and snapshot roles.  The dict keys
    # are paths, the dict values fileinfo data. This information can help
    # determine whether a metadata file has changed and so needs to be
    # re-downloaded.
    self.fileinfo = {}

    # Store the location of the client's metadata directory.
    self.metadata_directory = {}

    # Store the 'consistent_snapshot' of the Root role.  This setting
    # determines if metadata and target files downloaded from remote
    # repositories include the digest.
    self.consistent_snapshot = False

    # Ensure the repository metadata directory has been set.
    if settings.repositories_directory is None:
      raise exceptions.RepositoryError('The TUF update client'
        ' module must specify the directory containing the local repository'
        ' files.  "tuf.settings.repositories_directory" MUST be set.')

    # Set the path for the current set of metadata files.
<<<<<<< HEAD
    repositories_directory = tuf.settings.repositories_directory
    self.update_handler = update_handler_cls(repository_mirrors, repositories_directory, repository_name)

=======
    repositories_directory = settings.repositories_directory
>>>>>>> febe6c3d
    repository_directory = os.path.join(repositories_directory, self.repository_name)

    # raise MissingLocalRepository if the repo does not exist at all.
    if not os.path.exists(repository_directory):
      raise exceptions.MissingLocalRepositoryError('Local repository ' +
        repr(repository_directory) + ' does not exist.')

    current_path = os.path.join(repository_directory, 'metadata', 'current')
    # Ensure the current path is valid/exists before saving it.
    if not os.path.exists(current_path):
      raise exceptions.RepositoryError('Missing'
        ' ' + repr(current_path) + '.  This path must exist and, at a minimum,'
        ' contain the Root metadata file.')

    self.metadata_directory['current'] = current_path

    # Set the path for the previous set of metadata files.
    previous_path = os.path.join(repository_directory, 'metadata', 'previous')

    # Ensure the previous path is valid/exists.
    if not os.path.exists(previous_path):
      raise exceptions.RepositoryError('Missing ' + repr(previous_path) + '.'
        '  This path MUST exist.')

    self.metadata_directory['previous'] = previous_path

    # Load current and previous metadata.
    for metadata_set in ['current', 'previous']:
      for metadata_role in roledb.TOP_LEVEL_ROLES:
        self._load_metadata_from_file(metadata_set, metadata_role)

    # Raise an exception if the repository is missing the required 'root'
    # metadata.
    if 'root' not in self.metadata['current']:
      raise exceptions.RepositoryError('No root of trust!'
        ' Could not find the "root.json" file.')





  def __str__(self):
    """
      The string representation of an Updater object.
    """

    return self.repository_name


  @staticmethod
  def _get_local_filename(rolename: str) -> str:
    """Return safe local filename for roles metadata

    Use URL encoding to prevent issues with path separators and
    with forbidden characters in Windows filesystems"""
    return parse.quote(rolename, '') + '.json'


  def _load_metadata_from_file(self, metadata_set, metadata_role):
    """
    <Purpose>
      Non-public method that loads current or previous metadata if there is a
      local file.  If the expected file belonging to 'metadata_role' (e.g.,
      'root.json') cannot be loaded, raise an exception.  The extracted metadata
      object loaded from file is saved to the metadata store (i.e.,
      self.metadata).

    <Arguments>
      metadata_set:
        The string 'current' or 'previous', depending on whether one wants to
        load the currently or previously trusted metadata file.

      metadata_role:
        The name of the metadata. This is a role name and should
        not end in '.json'.  Examples: 'root', 'targets', 'unclaimed'.

    <Exceptions>
      securesystemslib.exceptions.FormatError:
        If the role object loaded for 'metadata_role' is improperly formatted.

      securesystemslib.exceptions.Error:
        If there was an error importing a delegated role of 'metadata_role'
        or the 'metadata_set' is not one currently supported.

    <Side Effects>
      If the metadata is loaded successfully, it is saved to the metadata
      store.  If 'metadata_role' is 'root', the role and key databases
      are reloaded.  If 'metadata_role' is a target metadata, all its
      delegated roles are refreshed.

    <Returns>
      None.
    """

    # Ensure we have a valid metadata set.
    if metadata_set not in ['current', 'previous']:
      raise sslib_exceptions.Error(
          'Invalid metadata set: ' + repr(metadata_set))

    # Save and construct the full metadata path.
    metadata_directory = self.metadata_directory[metadata_set]
    metadata_filename = self._get_local_filename(metadata_role)
    metadata_filepath = os.path.join(metadata_directory, metadata_filename)

    # Ensure the metadata path is valid/exists, else ignore the call.
    if os.path.exists(metadata_filepath):
      # Load the file.  The loaded object should conform to
      # 'tuf.formats.SIGNABLE_SCHEMA'.
      try:
        metadata_signable = sslib_util.load_json_file(
            metadata_filepath)

      # Although the metadata file may exist locally, it may not
      # be a valid json file.  On the next refresh cycle, it will be
      # updated as required.  If Root if cannot be loaded from disk
      # successfully, an exception should be raised by the caller.
      except sslib_exceptions.Error:
        return

      formats.check_signable_object_format(metadata_signable)

      # Extract the 'signed' role object from 'metadata_signable'.
      metadata_object = metadata_signable['signed']

      # Save the metadata object to the metadata store.
      self.metadata[metadata_set][metadata_role] = metadata_object

      # If 'metadata_role' is 'root' or targets metadata, the key and role
      # databases must be rebuilt.  If 'root', ensure self.consistent_snaptshots
      # is updated.
      if metadata_set == 'current':
        if metadata_role == 'root':
          self._rebuild_key_and_role_db()
          self.consistent_snapshot = metadata_object['consistent_snapshot']

        elif metadata_object['_type'] == 'targets':
          # TODO: Should we also remove the keys of the delegated roles?
          self._import_delegations(metadata_role)





  def _rebuild_key_and_role_db(self):
    """
    <Purpose>
      Non-public method that rebuilds the key and role databases from the
      currently trusted 'root' metadata object extracted from 'root.json'.
      This private method is called when a new/updated 'root' metadata file is
      loaded or when updater.refresh() is called.  This method will only store
      the role information of the top-level roles (i.e., 'root', 'targets',
      'snapshot', 'timestamp').

    <Arguments>
      None.

    <Exceptions>
      securesystemslib.exceptions.FormatError:
        If the 'root' metadata is improperly formatted.

      securesystemslib.exceptions.Error:
        If there is an error loading a role contained in the 'root'
        metadata.

    <Side Effects>
      The key and role databases are reloaded for the top-level roles.

    <Returns>
      None.
    """

    # Clobbering this means all delegated metadata files are rendered outdated
    # and will need to be reloaded.  However, reloading the delegated metadata
    # files is avoided here because fetching target information with
    # get_one_valid_targetinfo() always causes a refresh of these files.  The
    # metadata files for delegated roles are also not loaded when the
    # repository is first instantiated.  Due to this setup, reloading delegated
    # roles is not required here.
    keydb.create_keydb_from_root_metadata(self.metadata['current']['root'],
        self.repository_name)

    roledb.create_roledb_from_root_metadata(self.metadata['current']['root'],
        self.repository_name)





  def _import_delegations(self, parent_role):
    """
    <Purpose>
      Non-public method that imports all the roles delegated by 'parent_role'.

    <Arguments>
      parent_role:
        The role whose delegations will be imported.

    <Exceptions>
      securesystemslib.exceptions.FormatError:
        If a key attribute of a delegated role's signing key is
        improperly formatted.

      securesystemslib.exceptions.Error:
        If the signing key of a delegated role cannot not be loaded.

    <Side Effects>
      The key and role databases are modified to include the newly loaded roles
      delegated by 'parent_role'.

    <Returns>
      None.
    """

    current_parent_metadata = self.metadata['current'][parent_role]

    if 'delegations' not in current_parent_metadata:
      return

    # This could be quite slow with a large number of delegations.
    keys_info = current_parent_metadata['delegations'].get('keys', {})
    roles_info = current_parent_metadata['delegations'].get('roles', [])

    logger.debug('Adding roles delegated from ' + repr(parent_role) + '.')

    # Iterate the keys of the delegated roles of 'parent_role' and load them.
    for keyid, keyinfo in keys_info.items():
      if keyinfo['keytype'] in ['rsa', 'ed25519', 'ecdsa', 'ecdsa-sha2-nistp256']:

        # We specify the keyid to ensure that it's the correct keyid
        # for the key.
        try:
          key, _ = sslib_keys.format_metadata_to_key(keyinfo, keyid)

          keydb.add_key(key, repository_name=self.repository_name)

        except exceptions.KeyAlreadyExistsError:
          pass

        except (sslib_exceptions.FormatError, sslib_exceptions.Error):
          logger.warning('Invalid key: ' + repr(keyid) + '. Aborting role ' +
              'delegation for parent role \'' + parent_role + '\'.')
          raise

      else:
        logger.warning('Invalid key type for ' + repr(keyid) + '.')
        continue

    # Add the roles to the role database.
    for roleinfo in roles_info:
      try:
        # NOTE: roledb.add_role will take care of the case where rolename
        # is None.
        rolename = roleinfo.get('name')
        logger.debug('Adding delegated role: ' + str(rolename) + '.')
        roledb.add_role(rolename, roleinfo, self.repository_name)

      except exceptions.RoleAlreadyExistsError:
        logger.warning('Role already exists: ' + rolename)

      except Exception:
        logger.warning('Failed to add delegated role: ' + repr(rolename) + '.')
        raise





  def refresh(self, unsafely_update_root_if_necessary=True):
    """
    <Purpose>
      Update the latest copies of the metadata for the top-level roles. The
      update request process follows a specific order to ensure the metadata
      files are securely updated:
      root (if necessary) -> timestamp -> snapshot -> targets.

      Delegated metadata is not refreshed by this method. After this method is
      called, the use of get_one_valid_targetinfo() will update delegated
      metadata, when required.  Calling refresh() ensures that top-level
      metadata is up-to-date, so that the target methods can refer to the
      latest available content. Thus, refresh() should always be called by the
      client before any requests of target file information.

      The expiration time for downloaded metadata is also verified, including
      local metadata that the repository claims is up to date.

      If the refresh fails for any reason, then unless
      'unsafely_update_root_if_necessary' is set, refresh will be retried once
      after first attempting to update the root metadata file. Only after this
      check will the exceptions listed here potentially be raised.

    <Arguments>
      unsafely_update_root_if_necessary:
        Boolean that indicates whether to unsafely update the Root metadata if
        any of the top-level metadata cannot be downloaded successfully.  The
        Root role is unsafely updated if its current version number is unknown.

    <Exceptions>
      tuf.exceptions.NoWorkingMirrorError:
        If the metadata for any of the top-level roles cannot be updated.

      tuf.exceptions.ExpiredMetadataError:
        If any of the top-level metadata is expired and no new version was
        found.

    <Side Effects>
      Updates the metadata files of the top-level roles with the latest
      information.

    <Returns>
      None.
    """

    # Do the arguments have the correct format?
    # This check ensures the arguments have the appropriate
    # number of objects and object types, and that all dict
    # keys are properly named.
    # Raise 'securesystemslib.exceptions.FormatError' if the check fail.
    sslib_formats.BOOLEAN_SCHEMA.check_match(
        unsafely_update_root_if_necessary)

    # Update the top-level metadata.  The _update_metadata_if_changed() and
    # _update_metadata() calls below do NOT perform an update if there
    # is insufficient trusted signatures for the specified metadata.
    # Raise 'tuf.exceptions.NoWorkingMirrorError' if an update fails.
    root_metadata = self.metadata['current']['root']

    try:
      self._ensure_not_expired(root_metadata, 'root')

    except exceptions.ExpiredMetadataError:
      # Raise 'tuf.exceptions.NoWorkingMirrorError' if a valid (not
      # expired, properly signed, and valid metadata) 'root.json' cannot be
      # installed.
      if unsafely_update_root_if_necessary:
        logger.info('Expired Root metadata was loaded from disk.'
          '  Try to update it now.' )

      # The caller explicitly requested not to unsafely fetch an expired Root.
      else:
        logger.info('An expired Root metadata was loaded and must be updated.')
        raise

    # Update the root metadata and verify it by building a chain of trusted root
    # keys from the current trusted root metadata file
    self._update_root_metadata(root_metadata)

    # Ensure that the role and key information of the top-level roles is the
    # latest.  We do this whether or not Root needed to be updated, in order to
    # ensure that, e.g., the entries in roledb for top-level roles are
    # populated with expected keyid info so that roles can be validated.  In
    # certain circumstances, top-level metadata might be missing because it was
    # marked obsolete and deleted after a failed attempt, and thus we should
    # refresh them here as a protective measure.  See Issue #736.
    self._rebuild_key_and_role_db()
    self.consistent_snapshot = \
        self.metadata['current']['root']['consistent_snapshot']

    # Use default but sane information for timestamp metadata, and do not
    # require strict checks on its required length.
    self._update_metadata('timestamp', DEFAULT_TIMESTAMP_UPPERLENGTH)

    self._update_metadata_if_changed('snapshot',
        referenced_metadata='timestamp', ensure_not_changed=True)
    self._update_metadata_if_changed('targets', ensure_not_changed=True)



  def _update_root_metadata(self, current_root_metadata):
    """
    <Purpose>
      The root file must be signed by the current root threshold and keys as
      well as the previous root threshold and keys. The update process for root
      files means that each intermediate root file must be downloaded, to build
      a chain of trusted root keys from keys already trusted by the client:

        1.root -> 2.root -> 3.root

      3.root must be signed by the threshold and keys of 2.root, and 2.root
      must be signed by the threshold and keys of 1.root.

    <Arguments>
      current_root_metadata:
        The currently held version of root.

    <Side Effects>
      Updates the root metadata files with the latest information.

    <Returns>
      None.
    """

    def neither_403_nor_404(mirror_error):
      if isinstance(mirror_error, tuf.exceptions.FetcherHTTPError):
        if mirror_error.status_code in {403, 404}:
          return False
      return True

    # Temporarily set consistent snapshot. Will be updated to whatever is set
    # in the latest root.json after running through the intermediates with
    # _update_metadata().
    self.consistent_snapshot = True

    # Following the spec, try downloading the N+1th root for a certain maximum
    # number of times.
    lower_bound = current_root_metadata['version'] + 1
    upper_bound = lower_bound + settings.MAX_NUMBER_ROOT_ROTATIONS

    # Try downloading the next root.
    for next_version in range(lower_bound, upper_bound):
      try:
        # Thoroughly verify it.
        self._update_metadata('root', DEFAULT_ROOT_UPPERLENGTH,
            version=next_version)
      # When we run into HTTP 403/404 error from ALL mirrors, break out of
      # loop, because the next root metadata file is most likely missing.
      except exceptions.NoWorkingMirrorError as exception:
        for mirror_error in exception.mirror_errors.values():
          # Otherwise, reraise the error, because it is not a simple HTTP
          # error.
          if neither_403_nor_404(mirror_error):
            logger.info('Misc error for root version ' + str(next_version))
            raise
          else:
            logger.debug('HTTP error for root version ' + str(next_version))
        # If we are here, then we ran into only 403 / 404 errors, which are
        # good reasons to suspect that the next root metadata file does not
        # exist.
        break

      # Ensure that the role and key information of the top-level roles is the
      # latest.  We do this whether or not Root needed to be updated, in order
      # to ensure that, e.g., the entries in roledb for top-level roles are
      # populated with expected keyid info so that roles can be validated.  In
      # certain circumstances, top-level metadata might be missing because it
      # was marked obsolete and deleted after a failed attempt, and thus we
      # should refresh them here as a protective measure.  See Issue #736.
      self._rebuild_key_and_role_db()

    # Set our consistent snapshot property to what the latest root has said.
    self.consistent_snapshot = \
        self.metadata['current']['root']['consistent_snapshot']



  def _check_hashes(self, file_object, trusted_hashes):
    """
    <Purpose>
      Non-public method that verifies multiple secure hashes of 'file_object'.

    <Arguments>
      file_object:
        A file object.

      trusted_hashes:
        A dictionary with hash-algorithm names as keys and hashes as dict values.
        The hashes should be in the hexdigest format.  Should be Conformant to
        'securesystemslib.formats.HASHDICT_SCHEMA'.

    <Exceptions>
      securesystemslib.exceptions.BadHashError, if the hashes don't match.

    <Side Effects>
      Hash digest object is created using the 'securesystemslib.hash' module.
      Position within file_object is changed.

    <Returns>
      None.
    """

    # Verify each hash, raise an exception if any hash fails to verify
    for algorithm, trusted_hash in trusted_hashes.items():
      digest_object = sslib_hash.digest_fileobject(file_object,
          algorithm)
      computed_hash = digest_object.hexdigest()

      if trusted_hash != computed_hash:
        raise sslib_exceptions.BadHashError(trusted_hash,
            computed_hash)

      else:
        logger.info('Verified ' + algorithm + ' hash: ' + trusted_hash)





  def _check_file_length(self, file_object, trusted_file_length):
    """
    <Purpose>
      Non-public method that ensures the length of 'file_object' is strictly
      equal to 'trusted_file_length'.  This is a deliberately redundant
      implementation designed to complement
      download._check_downloaded_length().

    <Arguments>
      file_object:
        A file object.

      trusted_file_length:
        A non-negative integer that is the trusted length of the file.

    <Exceptions>
      tuf.exceptions.DownloadLengthMismatchError, if the lengths do not match.

    <Side Effects>
      Reads the contents of 'file_object' and logs a message if 'file_object'
      matches the trusted length.
      Position within file_object is changed.

    <Returns>
      None.
    """
<<<<<<< HEAD
    # Read the entire contents of 'file_object', a
    # 'securesystemslib.util.TempFile' file-like object that ensures the entire
    # file is read.
    observed_length = len(file_object.read())
=======

    file_object.seek(0, io.SEEK_END)
    observed_length = file_object.tell()
>>>>>>> febe6c3d

    # Return and log a message if the length 'file_object' is equal to
    # 'trusted_file_length', otherwise raise an exception.  A hard check
    # ensures that a downloaded file strictly matches a known, or trusted,
    # file length.
    if observed_length != trusted_file_length:
      raise exceptions.DownloadLengthMismatchError(trusted_file_length,
          observed_length)

    else:
      logger.debug('Observed length (' + str(observed_length) +\
          ') == trusted length (' + str(trusted_file_length) + ')')





  def _get_target_file(self, target_filepath, file_length, file_hashes,
      prefix_filename_with_hash):
    """
    <Purpose>
      Non-public method that safely (i.e., the file length and hash are
      strictly equal to the trusted) downloads a target file up to a certain
      length, and checks its hashes thereafter.

    <Arguments>
      target_filepath:
        The target filepath (relative to the repository targets directory)
        obtained from TUF targets metadata.

      file_length:
        The expected compressed length of the target file. If the file is not
        compressed, then it will simply be its uncompressed length.

      file_hashes:
        The expected hashes of the target file.

      prefix_filename_with_hash:
        Whether to prefix the targets file names with their hash when using
        consistent snapshot.
        This should be set to False when the served target filenames are not
        prefixed with hashes (in this case the server uses other means
        to ensure snapshot consistency).

    <Exceptions>
      tuf.exceptions.NoWorkingMirrorError:
        The target could not be fetched. This is raised only when all known
        mirrors failed to provide a valid copy of the desired target file.

    <Side Effects>
      The target file is downloaded from all known repository mirrors in the
      worst case. If a valid copy of the target file is found, it is stored in
      a temporary file and returned.

    <Returns>
      A file object containing the target.
    """

    if self.consistent_snapshot and prefix_filename_with_hash:
      # Note: values() does not return a list in Python 3.  Use list()
      # on values() for Python 2+3 compatibility.
      target_digest = list(file_hashes.values()).pop()
      dirname, basename = os.path.split(target_filepath)
      target_filepath = os.path.join(dirname, target_digest + '.' + basename)

    file_mirrors = mirrors.get_list_of_mirrors('target', target_filepath,
        self.mirrors)

    # file_mirror (URL): error (Exception)
    file_mirror_errors = {}
    file_object = None

    for file_mirror in file_mirrors:
      try:
        file_object = download.safe_download(file_mirror,
            file_length, self.fetcher)

        # Verify 'file_object' against the expected length and hashes.
        self._check_file_length(file_object, file_length)
        self._check_hashes(file_object, file_hashes)
        # If the file verifies, we don't need to try more mirrors
        return file_object

      except Exception as exception:
        # Remember the error from this mirror, close tempfile if one was opened
        logger.debug('Update failed from ' + file_mirror + '.')
        file_mirror_errors[file_mirror] = exception
        if file_object is not None:
          file_object.close()
          file_object = None

    logger.debug('Failed to update ' + repr(target_filepath) + ' from'
        ' all mirrors: ' + repr(file_mirror_errors))
    raise exceptions.NoWorkingMirrorError(file_mirror_errors)





  def _verify_root_self_signed(self, signable):
    """
    Verify the root metadata in signable is signed by a threshold of keys,
    where the threshold and valid keys are defined by itself
    """
    threshold = signable['signed']['roles']['root']['threshold']
    keyids = signable['signed']['roles']['root']['keyids']
    keys = signable['signed']['keys']
    signatures = signable['signatures']
    signed = sslib_formats.encode_canonical(
        signable['signed']).encode('utf-8')
    verified_sig_keyids = set()

    for signature in signatures:
      keyid = signature['keyid']

      # At this point we are verifying that the root metadata is signed by a
      # threshold of keys listed in the current root role, therefore skip
      # keys with a keyid that is not listed in the current root role.
      if keyid not in keyids:
        continue

      key = keys[keyid]
      # The ANYKEY_SCHEMA check in verify_signature expects the keydict to
      # include a keyid
      key['keyid'] = keyid
      valid_sig = sslib_keys.verify_signature(key, signature, signed)

      if valid_sig:
        verified_sig_keyids.add(keyid)

    if len(verified_sig_keyids) >= threshold:
      return True
    return False





  def _verify_metadata_file(self, metadata_file_object,
      metadata_role):
    """
    <Purpose>
      Non-public method that verifies a metadata file.  An exception is
      raised if 'metadata_file_object is invalid.  There is no
      return value.

    <Arguments>
      metadata_file_object:
        A file object containing the metadata file.

      metadata_role:
        The role name of the metadata (e.g., 'root', 'targets',
        'unclaimed').

    <Exceptions>
      securesystemslib.exceptions.FormatError:
        In case the metadata file is valid JSON, but not valid TUF metadata.

      tuf.exceptions.InvalidMetadataJSONError:
        In case the metadata file is not valid JSON.

      tuf.exceptions.ReplayedMetadataError:
        In case the downloaded metadata file is older than the current one.

      tuf.exceptions.RepositoryError:
        In case the repository is somehow inconsistent; e.g. a parent has not
        delegated to a child (contrary to expectations).

      tuf.SignatureError:
        In case the metadata file does not have a valid signature.

    <Side Effects>
      The content of 'metadata_file_object' is read and loaded, the current
      position within the file is changed.

    <Returns>
      None.
    """

    metadata_file_object.seek(0)
    metadata = metadata_file_object.read().decode('utf-8')

    try:
      metadata_signable = sslib_util.load_json_string(metadata)

    except Exception as exception:
      raise exceptions.InvalidMetadataJSONError(exception)

    else:
      # Ensure the loaded 'metadata_signable' is properly formatted.  Raise
      # 'securesystemslib.exceptions.FormatError' if not.
      formats.check_signable_object_format(metadata_signable)

    # Is 'metadata_signable' expired?
    self._ensure_not_expired(metadata_signable['signed'], metadata_role)

    # We previously verified version numbers in this function, but have since
    # moved version number verification to the functions that retrieve
    # metadata.
    # Verify the signature on the downloaded metadata object.
    valid = sig.verify(metadata_signable, metadata_role,
        self.repository_name)

    if not valid:
      raise sslib_exceptions.BadSignatureError(metadata_role)

    # For root metadata, verify the downloaded root metadata object with the
    # new threshold of new signatures contained within the downloaded root
    # metadata object
    # NOTE: we perform the checks on root metadata here because this enables
    # us to perform the check before the tempfile is persisted. Furthermore,
    # by checking here we can easily perform the check for each download
    # mirror. Whereas if we check after _verify_metadata_file we may be
    # persisting invalid files and we cannot try copies of the file from other
    # mirrors.
    if valid and metadata_role == 'root':
      valid = self._verify_root_self_signed(metadata_signable)
      if not valid:
        raise sslib_exceptions.BadSignatureError(metadata_role)





  def _get_metadata_file(self, metadata_role, remote_filename,
    upperbound_filelength, expected_version):
    """
    <Purpose>
      Non-public method that tries downloading, up to a certain length, a
      metadata file from a list of known mirrors. As soon as the first valid
      copy of the file is found, the downloaded file is returned and the
      remaining mirrors are skipped.

    <Arguments>
      metadata_role:
        The role name of the metadata (e.g., 'root', 'targets', 'unclaimed').

      remote_filename:
        The relative file path (on the remove repository) of 'metadata_role'.

      upperbound_filelength:
        The expected length, or upper bound, of the metadata file to be
        downloaded.

      expected_version:
        The expected and required version number of the 'metadata_role' file
        downloaded.  'expected_version' is an integer.

    <Exceptions>
      tuf.exceptions.NoWorkingMirrorError:
        The metadata could not be fetched. This is raised only when all known
        mirrors failed to provide a valid copy of the desired metadata file.

    <Side Effects>
      The file is downloaded from all known repository mirrors in the worst
      case. If a valid copy of the file is found, it is stored in a temporary
      file and returned.

    <Returns>
      A file object containing the metadata.
    """

<<<<<<< HEAD
    file_mirrors = self.update_handler.get_mirrors('meta', remote_filename)
=======
    file_mirrors = mirrors.get_list_of_mirrors('meta', remote_filename,
        self.mirrors)
>>>>>>> febe6c3d

    # file_mirror (URL): error (Exception)
    file_mirror_errors = {}
    file_object = None
    successful_mirror = None

    for file_mirror in file_mirrors:
      try:
<<<<<<< HEAD
        file_object = self.update_handler.get_metadata_file(file_mirror,
            remote_filename, upperbound_filelength)
=======
        file_object = download.unsafe_download(file_mirror,
            upperbound_filelength, self.fetcher)
        file_object.seek(0)
>>>>>>> febe6c3d

        # Verify 'file_object' according to the callable function.
        # 'file_object' is also verified if decompressed above (i.e., the
        # uncompressed version).
        metadata_signable = \
          sslib_util.load_json_string(file_object.read().decode('utf-8'))

        # Determine if the specification version number is supported.  It is
        # assumed that "spec_version" is in (major.minor.fix) format, (for
        # example: "1.4.3") and that releases with the same major version
        # number maintain backwards compatibility.  Consequently, if the major
        # version number of new metadata equals our expected major version
        # number, the new metadata is safe to parse.
        try:
          metadata_spec_version = metadata_signable['signed']['spec_version']
          metadata_spec_version_split = metadata_spec_version.split('.')
          metadata_spec_major_version = int(metadata_spec_version_split[0])
          metadata_spec_minor_version = int(metadata_spec_version_split[1])

          code_spec_version_split = tuf.SPECIFICATION_VERSION.split('.')
          code_spec_major_version = int(code_spec_version_split[0])
          code_spec_minor_version = int(code_spec_version_split[1])

          if metadata_spec_major_version != code_spec_major_version:
            raise exceptions.UnsupportedSpecificationError(
                'Downloaded metadata that specifies an unsupported '
                'spec_version.  This code supports major version number: ' +
                repr(code_spec_major_version) + '; however, the obtained '
                'metadata lists version number: ' + str(metadata_spec_version))

          #report to user if minor versions do not match, continue with update
          if metadata_spec_minor_version != code_spec_minor_version:
            logger.info("Downloaded metadata that specifies a different minor " +
                "spec_version. This code has version " +
                str(tuf.SPECIFICATION_VERSION) +
                " and the metadata lists version number " +
                str(metadata_spec_version) +
                ". The update will continue as the major versions match.")

        except (ValueError, TypeError) as error:
          raise sslib_exceptions.FormatError('Improperly'
              ' formatted spec_version, which must be in major.minor.fix format') from error

        # If the version number is unspecified, ensure that the version number
        # downloaded is greater than the currently trusted version number for
        # 'metadata_role'.
        version_downloaded = metadata_signable['signed']['version']

        if expected_version is not None:
          # Verify that the downloaded version matches the version expected by
          # the caller.
          if version_downloaded != expected_version:
            raise exceptions.BadVersionNumberError('Downloaded'
              ' version number: ' + repr(version_downloaded) + '.  Version'
              ' number MUST be: ' + repr(expected_version))

        # The caller does not know which version to download.  Verify that the
        # downloaded version is at least greater than the one locally
        # available.
        else:
          # Verify that the version number of the locally stored
          # 'timestamp.json', if available, is less than what was downloaded.
          # Otherwise, accept the new timestamp with version number
          # 'version_downloaded'.

          try:
            current_version = \
              self.metadata['current'][metadata_role]['version']

            if version_downloaded < current_version:
              raise exceptions.ReplayedMetadataError(metadata_role,
                  version_downloaded, current_version)

          except KeyError:
            logger.info(metadata_role + ' not available locally.')

        self._verify_metadata_file(file_object, metadata_role)

      except Exception as exception:
        # Remember the error from this mirror, and "reset" the target file.
        logger.debug('Update failed from ' + file_mirror + '.')
        file_mirror_errors[file_mirror] = exception
        if file_object:
          file_object.close()
          file_object = None

      else:
        successful_mirror = file_mirror
        break

    if file_object:
      self.update_handler.on_successful_update(remote_filename, successful_mirror)
      return file_object

    else:
<<<<<<< HEAD
      self.update_handler.on_unsuccessful_update(remote_filename)
      logger.error('Failed to update ' + repr(remote_filename) + ' from all'
        ' mirrors: ' + repr(file_mirror_errors))
      raise tuf.exceptions.NoWorkingMirrorError(file_mirror_errors)



  def _verify_root_chain_link(self, rolename, current_root_metadata,
    next_root_metadata):

    if rolename != 'root':
      return True

    current_root_role = current_root_metadata['roles'][rolename]

    # Verify next metadata with current keys/threshold
    valid = tuf.sig.verify(next_root_metadata, rolename, self.repository_name,
        current_root_role['threshold'], current_root_role['keyids'])

    if not valid:
      raise securesystemslib.exceptions.BadSignatureError('Root is not signed'
          ' by previous threshold of keys.')





  def _get_file(self, filepath, verify_file_function, file_type, file_length,
      download_safely=True):
    """
    <Purpose>
      Non-public method that tries downloading, up to a certain length, a
      metadata or target file from a list of known mirrors. As soon as the first
      valid copy of the file is found, the rest of the mirrors will be skipped.

    <Arguments>
      filepath:
        The relative metadata or target filepath.

      verify_file_function:
        A callable function that expects a 'securesystemslib.util.TempFile'
        file-like object and raises an exception if the file is invalid.
        Target files and uncompressed versions of metadata may be verified with
        'verify_file_function'.

      file_type:
        Type of data needed for download, must correspond to one of the strings
        in the list ['meta', 'target'].  'meta' for metadata file type or
        'target' for target file type.  It should correspond to the
        'securesystemslib.formats.NAME_SCHEMA' format.

      file_length:
        The expected length, or upper bound, of the target or metadata file to
        be downloaded.

      download_safely:
        A boolean switch to toggle safe or unsafe download of the file.

    <Exceptions>
      tuf.exceptions.NoWorkingMirrorError:
        The metadata could not be fetched. This is raised only when all known
        mirrors failed to provide a valid copy of the desired metadata file.

    <Side Effects>
      The file is downloaded from all known repository mirrors in the worst
      case. If a valid copy of the file is found, it is stored in a temporary
      file and returned.

    <Returns>
      A 'securesystemslib.util.TempFile' file-like object containing the
      metadata or target.
    """

    file_mirrors = self.update_handler.get_mirrors(file_type, filepath)

    # file_mirror (URL): error (Exception)
    file_mirror_errors = {}
    file_object = None

    for file_mirror in file_mirrors:
      try:
        # TODO: Instead of the more fragile 'download_safely' switch, unroll
        # the function into two separate ones: one for "safe" download, and the
        # other one for "unsafe" download? This should induce safer and more
        # readable code.
        file_object = self.update_handler.get_target_file(file_mirror, file_length,
                                                          download_safely, filepath)
        # Verify 'file_object' according to the callable function.
        # 'file_object' is also verified if decompressed above (i.e., the
        # uncompressed version).
        verify_file_function(file_object)

      except Exception as exception:
        # Remember the error from this mirror, and "reset" the target file.
        logger.exception('Update failed from ' + file_mirror + '.')
        file_mirror_errors[file_mirror] = exception
        file_object = None

      else:
        break

    if file_object:
      return file_object

    else:
      logger.error('Failed to update ' + repr(filepath) + ' from'
          ' all mirrors: ' + repr(file_mirror_errors))
      raise tuf.exceptions.NoWorkingMirrorError(file_mirror_errors)
=======
      logger.debug('Failed to update ' + repr(remote_filename) + ' from all'
        ' mirrors: ' + repr(file_mirror_errors))
      raise exceptions.NoWorkingMirrorError(file_mirror_errors)
>>>>>>> febe6c3d





  def _update_metadata(self, metadata_role, upperbound_filelength, version=None):
    """
    <Purpose>
      Non-public method that downloads, verifies, and 'installs' the metadata
      belonging to 'metadata_role'.  Calling this method implies that the
      'metadata_role' on the repository is newer than the client's, and thus
      needs to be re-downloaded.  The current and previous metadata stores are
      updated if the newly downloaded metadata is successfully downloaded and
      verified.  This method also assumes that the store of top-level metadata
      is the latest and exists.

    <Arguments>
      metadata_role:
        The name of the metadata. This is a role name and should not end
        in '.json'.  Examples: 'root', 'targets', 'targets/linux/x86'.

      upperbound_filelength:
        The expected length, or upper bound, of the metadata file to be
        downloaded.

      version:
        The expected and required version number of the 'metadata_role' file
        downloaded.  'expected_version' is an integer.

    <Exceptions>
      tuf.exceptions.NoWorkingMirrorError:
        The metadata cannot be updated. This is not specific to a single
        failure but rather indicates that all possible ways to update the
        metadata have been tried and failed.

    <Side Effects>
      The metadata file belonging to 'metadata_role' is downloaded from a
      repository mirror.  If the metadata is valid, it is stored in the
      metadata store.

    <Returns>
      None.
    """

    # Attempt a file download from each mirror until the file is downloaded and
    # verified.  If the signature of the downloaded file is valid, proceed,
    # otherwise log a warning and try the next mirror.  'metadata_file_object'
    # is the file-like object returned by 'download.py'.  'metadata_signable'
    # is the object extracted from 'metadata_file_object'.  Metadata saved to
    # files are regarded as 'signable' objects, conformant to
    # 'tuf.formats.SIGNABLE_SCHEMA'.
    #
    # Some metadata (presently timestamp) will be downloaded "unsafely", in the
    # sense that we can only estimate its true length and know nothing about
    # its version.  This is because not all metadata will have other metadata
    # for it; otherwise we will have an infinite regress of metadata signing
    # for each other. In this case, we will download the metadata up to the
    # best length we can get for it, not request a specific version, but
    # perform the rest of the checks (e.g., signature verification).

    # Construct the metadata filename as expected by the download/mirror
    # modules. Local filename is quoted to protect against names like"../file".

    remote_filename = metadata_role + '.json'
    local_filename = self._get_local_filename(metadata_role)
    filename_version = ''

    if self.consistent_snapshot and version:
      filename_version = version
      dirname, basename = os.path.split(remote_filename)
      remote_filename = os.path.join(
          dirname, str(filename_version) + '.' + basename)

    metadata_file_object = \
      self._get_metadata_file(metadata_role, remote_filename,
        upperbound_filelength, version)

    # The metadata has been verified. Move the metadata file into place.
    # First, move the 'current' metadata file to the 'previous' directory
    # if it exists.
    current_filepath = os.path.join(self.metadata_directory['current'],
                local_filename)
    current_filepath = os.path.abspath(current_filepath)
    sslib_util.ensure_parent_dir(current_filepath)

    previous_filepath = os.path.join(self.metadata_directory['previous'],
        local_filename)
    previous_filepath = os.path.abspath(previous_filepath)

    if os.path.exists(current_filepath):
      # Previous metadata might not exist, say when delegations are added.
      sslib_util.ensure_parent_dir(previous_filepath)
      shutil.move(current_filepath, previous_filepath)

    # Next, move the verified updated metadata file to the 'current' directory.
    metadata_file_object.seek(0)
    metadata_signable = \
      sslib_util.load_json_string(metadata_file_object.read().decode('utf-8'))

    sslib_util.persist_temp_file(metadata_file_object, current_filepath)

    # Extract the metadata object so we can store it to the metadata store.
    # 'current_metadata_object' set to 'None' if there is not an object
    # stored for 'metadata_role'.
    updated_metadata_object = metadata_signable['signed']
    current_metadata_object = self.metadata['current'].get(metadata_role)

    # Finally, update the metadata and fileinfo stores, and rebuild the
    # key and role info for the top-level roles if 'metadata_role' is root.
    # Rebuilding the key and role info is required if the newly-installed
    # root metadata has revoked keys or updated any top-level role information.
    logger.debug('Updated ' + repr(current_filepath) + '.')
    self.metadata['previous'][metadata_role] = current_metadata_object
    self.metadata['current'][metadata_role] = updated_metadata_object
    self._update_versioninfo(remote_filename)





  def _update_metadata_if_changed(self, metadata_role,
    referenced_metadata='snapshot', ensure_not_changed=False):
    """
    <Purpose>
      Non-public method that updates the metadata for 'metadata_role' if it has
      changed.  All top-level roles other than the 'timestamp' and 'root'
      roles are updated by this method.  The 'timestamp' role is always
      downloaded from a mirror without first checking if it has been updated;
      it is updated in refresh() by calling _update_metadata('timestamp').
      The 'root' role is always updated first and verified based on the trusted
      root metadata file the client already has a copy of; it is updated in
      refresh() by calling _update_root_metadata().
      This method is also called for delegated role metadata, which are
      referenced by 'snapshot'.

      If the metadata needs to be updated but an update cannot be obtained,
      this method will delete the file.

      Due to the way in which metadata files are updated, it is expected that
      'referenced_metadata' is not out of date and trusted.  The refresh()
      method updates the top-level roles in 'root -> timestamp -> snapshot ->
      targets' order.  For delegated metadata, the parent role is
      updated before the delegated role.  Taking into account that
      'referenced_metadata' is updated and verified before 'metadata_role',
      this method determines if 'metadata_role' has changed by checking
      the 'meta' field of the newly updated 'referenced_metadata'.

    <Arguments>
      metadata_role:
        The name of the metadata. This is a role name and should not end
        in '.json'.  Examples: 'root', 'targets', 'unclaimed'.

      referenced_metadata:
        This is the metadata that provides the role information for
        'metadata_role'.  For the top-level roles, the 'snapshot' role
        is the referenced metadata for the 'root', and 'targets' roles.
        The 'timestamp' metadata is always downloaded regardless.  In
        other words, it is updated by calling _update_metadata('timestamp')
        and not by this method.  The referenced metadata for 'snapshot'
        is 'timestamp'.  See refresh().

    <Exceptions>
      tuf.exceptions.ExpiredMetadataError:
        If local metadata is expired and newer metadata is not available.

      tuf.exceptions.NoWorkingMirrorError:
        If 'metadata_role' could not be downloaded after determining that it
        had changed.

      tuf.exceptions.RepositoryError:
        If the referenced metadata is missing.

    <Side Effects>
      If it is determined that 'metadata_role' has been updated, the metadata
      store (i.e., self.metadata) is updated with the new metadata and the
      affected stores modified (i.e., the previous metadata store is updated).
      If the metadata is 'targets' or a delegated targets role, the role
      database is updated with the new information, including its delegated
      roles.

    <Returns>
      None.
    """

    metadata_filename = metadata_role + '.json'
    expected_versioninfo = None

    # Ensure the referenced metadata has been loaded.  The 'root' role may be
    # updated without having 'snapshot' available.
    if referenced_metadata not in self.metadata['current']:
      raise exceptions.RepositoryError('Cannot update'
        ' ' + repr(metadata_role) + ' because ' + referenced_metadata + ' is'
        ' missing.')

    # The referenced metadata has been loaded.  Extract the new versioninfo for
    # 'metadata_role' from it.
    else:
      logger.debug(repr(metadata_role) + ' referenced in ' +
        repr(referenced_metadata)+ '.  ' + repr(metadata_role) +
        ' may be updated.')

    # Simply return if the metadata for 'metadata_role' has not been updated,
    # according to the uncompressed metadata provided by the referenced
    # metadata.  The metadata is considered updated if its version number is
    # strictly greater than its currently trusted version number.
    expected_versioninfo = self.metadata['current'][referenced_metadata] \
        ['meta'][metadata_filename]

    if not self._versioninfo_has_been_updated(metadata_filename,
        expected_versioninfo):
      logger.info(repr(metadata_filename) + ' up-to-date.')

      if ensure_not_changed:
        self.update_handler.ensure_not_changed(metadata_filename)

      # Since we have not downloaded a new version of this metadata, we should
      # check to see if our local version is stale and notify the user if so.
      # This raises tuf.exceptions.ExpiredMetadataError if the metadata we have
      # is expired. Resolves issue #322.
      self._ensure_not_expired(self.metadata['current'][metadata_role],
          metadata_role)

      # TODO: If metadata role is snapshot, we should verify that snapshot's
      # hash matches what's listed in timestamp.json per step 3.1 of the
      # detailed workflows in the specification

      return

    logger.debug('Metadata ' + repr(metadata_filename) + ' has changed.')

    # The file lengths of metadata are unknown, only their version numbers are
    # known.  Set an upper limit for the length of the downloaded file for each
    # expected role.  Note: The Timestamp role is not updated via this
    # function.
    if metadata_role == 'snapshot':
      upperbound_filelength = settings.DEFAULT_SNAPSHOT_REQUIRED_LENGTH

    # The metadata is considered Targets (or delegated Targets metadata).
    else:
      upperbound_filelength = settings.DEFAULT_TARGETS_REQUIRED_LENGTH

    try:
      self._update_metadata(metadata_role, upperbound_filelength,
          expected_versioninfo['version'])

    except Exception:
      # The current metadata we have is not current but we couldn't get new
      # metadata. We shouldn't use the old metadata anymore.  This will get rid
      # of in-memory knowledge of the role and delegated roles, but will leave
      # delegated metadata files as current files on disk.
      #
      # TODO: Should we get rid of the delegated metadata files?  We shouldn't
      # need to, but we need to check the trust implications of the current
      # implementation.
      self._delete_metadata(metadata_role)
      logger.warning('Metadata for ' + repr(metadata_role) + ' cannot'
          ' be updated.')
      raise

    else:
      # We need to import the delegated roles of 'metadata_role', since its
      # list of delegations might have changed from what was previously
      # loaded..
      # TODO: Should we remove the keys of the delegated roles?
      self._import_delegations(metadata_role)





  def _versioninfo_has_been_updated(self, metadata_filename, new_versioninfo):
    """
    <Purpose>
      Non-public method that determines whether the current versioninfo of
      'metadata_filename' is less than 'new_versioninfo' (i.e., the version
      number has been incremented).  The 'new_versioninfo' argument should be
      extracted from the latest copy of the metadata that references
      'metadata_filename'.  Example: 'root.json' would be referenced by
      'snapshot.json'.

      'new_versioninfo' should only be 'None' if this is for updating
      'root.json' without having 'snapshot.json' available.

    <Arguments>
      metadadata_filename:
        The metadata filename for the role.  For the 'root' role,
        'metadata_filename' would be 'root.json'.

      new_versioninfo:
        A dict object representing the new file information for
        'metadata_filename'.  'new_versioninfo' may be 'None' when
        updating 'root' without having 'snapshot' available.  This
        dict conforms to 'tuf.formats.VERSIONINFO_SCHEMA' and has
        the form:

        {'version': 288}

    <Exceptions>
      None.

    <Side Effects>
      If there is no versioninfo currently loaded for 'metadata_filename', try
      to load it.

    <Returns>
      Boolean.  True if the versioninfo has changed, False otherwise.
    """

    # If there is no versioninfo currently stored for 'metadata_filename',
    # try to load the file, calculate the versioninfo, and store it.
    if metadata_filename not in self.versioninfo:
      self._update_versioninfo(metadata_filename)

    # Return true if there is no versioninfo for 'metadata_filename'.
    # 'metadata_filename' is not in the 'self.versioninfo' store
    # and it doesn't exist in the 'current' metadata location.
    if self.versioninfo[metadata_filename] is None:
      return True

    current_versioninfo = self.versioninfo[metadata_filename]

    logger.debug('New version for ' + repr(metadata_filename) +
        ': ' + repr(new_versioninfo['version']) + '.  Old version: ' +
        repr(current_versioninfo['version']))

    if new_versioninfo['version'] > current_versioninfo['version']:
      return True

    else:
      return False





  def _update_versioninfo(self, metadata_filename):
    """
    <Purpose>
      Non-public method that updates the 'self.versioninfo' entry for the
      metadata belonging to 'metadata_filename'.  If the current metadata for
      'metadata_filename' cannot be loaded, set its 'versioninfo' to 'None' to
      signal that it is not in 'self.versioninfo' AND it also doesn't exist
      locally.

    <Arguments>
      metadata_filename:
        The metadata filename for the role.  For the 'root' role,
        'metadata_filename' would be 'root.json'.

    <Exceptions>
      None.

    <Side Effects>
      The version number of 'metadata_filename' is calculated and stored in its
      corresponding entry in 'self.versioninfo'.

    <Returns>
      None.
    """

    # In case we delayed loading the metadata and didn't do it in
    # __init__ (such as with delegated metadata), then get the version
    # info now.

    # 'metadata_filename' is the key from meta dictionary: build the
    # corresponding local filepath like _get_local_filename()
    local_filename = parse.quote(metadata_filename, "")
    current_filepath = os.path.join(self.metadata_directory['current'],
        local_filename)

    # If the path is invalid, simply return and leave versioninfo unset.
    if not os.path.exists(current_filepath):
      self.versioninfo[metadata_filename] = None
      return

    # Extract the version information from the trusted snapshot role and save
    # it to the 'self.versioninfo' store.
    if metadata_filename == 'timestamp.json':
      trusted_versioninfo = \
        self.metadata['current']['timestamp']['version']

    # When updating snapshot.json, the client either (1) has a copy of
    # snapshot.json, or (2) is in the process of obtaining it by first
    # downloading timestamp.json.  Note: Clients are allowed to have only
    # root.json initially, and perform a refresh of top-level metadata to
    # obtain the remaining roles.
    elif metadata_filename == 'snapshot.json':

      # Verify the version number of the currently trusted snapshot.json in
      # snapshot.json itself.  Checking the version number specified in
      # timestamp.json may be greater than the version specified in the
      # client's copy of snapshot.json.
      try:
        timestamp_version_number = self.metadata['current']['snapshot']['version']
        trusted_versioninfo = formats.make_versioninfo(
            timestamp_version_number)

      except KeyError:
        trusted_versioninfo = \
          self.metadata['current']['timestamp']['meta']['snapshot.json']

    else:

      try:
        # The metadata file names in 'self.metadata' exclude the role
        # extension.  Strip the '.json' extension when checking if
        # 'metadata_filename' currently exists.
        targets_version_number = \
          self.metadata['current'][metadata_filename[:-len('.json')]]['version']
        trusted_versioninfo = \
          formats.make_versioninfo(targets_version_number)

      except KeyError:
        trusted_versioninfo = \
          self.metadata['current']['snapshot']['meta'][metadata_filename]

    self.versioninfo[metadata_filename] = trusted_versioninfo




  def _move_current_to_previous(self, metadata_role):
    """
    <Purpose>
      Non-public method that moves the current metadata file for 'metadata_role'
      to the previous directory.

    <Arguments>
      metadata_role:
        The name of the metadata. This is a role name and should not end
        in '.json'.  Examples: 'root', 'targets', 'targets/linux/x86'.

    <Exceptions>
      None.

    <Side Effects>
     The metadata file for 'metadata_role' is removed from 'current'
     and moved to the 'previous' directory.

    <Returns>
      None.
    """

    # Get the 'current' and 'previous' full file paths for 'metadata_role'
    metadata_filepath = self._get_local_filename(metadata_role)
    previous_filepath = os.path.join(self.metadata_directory['previous'],
                                     metadata_filepath)
    current_filepath = os.path.join(self.metadata_directory['current'],
                                    metadata_filepath)

    # Remove the previous path if it exists.
    if os.path.exists(previous_filepath):
      os.remove(previous_filepath)

    # Move the current path to the previous path.
    if os.path.exists(current_filepath):
      sslib_util.ensure_parent_dir(previous_filepath)
      os.rename(current_filepath, previous_filepath)





  def _delete_metadata(self, metadata_role):
    """
    <Purpose>
      Non-public method that removes all (current) knowledge of 'metadata_role'.
      The metadata belonging to 'metadata_role' is removed from the current
      'self.metadata' store and from the role database. The 'root.json' role
      file is never removed.

    <Arguments>
      metadata_role:
        The name of the metadata. This is a role name and should not end
        in '.json'.  Examples: 'root', 'targets', 'targets/linux/x86'.

    <Exceptions>
      None.

    <Side Effects>
      The role database is modified and the metadata for 'metadata_role'
      removed from the 'self.metadata' store.

    <Returns>
      None.
    """

    # The root metadata role is never deleted without a replacement.
    if metadata_role == 'root':
      return

    # Get rid of the current metadata file.
    self._move_current_to_previous(metadata_role)

    # Remove knowledge of the role.
    if metadata_role in self.metadata['current']:
      del self.metadata['current'][metadata_role]
    roledb.remove_role(metadata_role, self.repository_name)





  def _ensure_not_expired(self, metadata_object, metadata_rolename):
    """
    <Purpose>
      Non-public method that raises an exception if the current specified
      metadata has expired.

    <Arguments>
      metadata_object:
        The metadata that should be expired, a 'tuf.formats.ANYROLE_SCHEMA'
        object.

      metadata_rolename:
        The name of the metadata. This is a role name and should not end
        in '.json'.  Examples: 'root', 'targets', 'targets/linux/x86'.

    <Exceptions>
      tuf.exceptions.ExpiredMetadataError:
        If 'metadata_rolename' has expired.
      securesystemslib.exceptions.FormatError:
        If the expiration cannot be parsed correctly
    <Side Effects>
      None.

    <Returns>
      None.
    """

    # Extract the expiration time. Convert it to a unix timestamp and compare it
    # against the current time.time() (also in Unix/POSIX time format, although
    # with microseconds attached.)
<<<<<<< HEAD

    earliest_exp_time  = self.update_handler.earliest_valid_expiration_time()

    # Generate a user-friendly error message if 'expires' is less than the
    # current time (i.e., a local time.)
    expires_datetime = iso8601.parse_date(expires)
    expires_timestamp = tuf.formats.datetime_to_unix_timestamp(expires_datetime)

    if expires_timestamp < earliest_exp_time :
=======
    expires_datetime = formats.expiry_string_to_datetime(
        metadata_object['expires'])
    expires_timestamp = formats.datetime_to_unix_timestamp(expires_datetime)

    current_time = int(time.time())
    if expires_timestamp <= current_time:
>>>>>>> febe6c3d
      message = 'Metadata '+repr(metadata_rolename)+' expired on ' + \
        expires_datetime.ctime() + ' (UTC).'
      raise exceptions.ExpiredMetadataError(message)





  def all_targets(self):
    """
    <Purpose>

      NOTE: This function is deprecated.  Its behavior with regard to which
      delegating Targets roles are trusted to determine how to validate a
      delegated Targets role is NOT WELL DEFINED.  Please transition to use of
      get_one_valid_targetinfo()!

      Get a list of the target information for all the trusted targets on the
      repository.  This list also includes all the targets of delegated roles.
      Targets of the list returned are ordered according the trusted order of
      the delegated roles, where parent roles come before children.  The list
      conforms to 'tuf.formats.TARGETINFOS_SCHEMA' and has the form:

      [{'filepath': 'a/b/c.txt',
        'fileinfo': {'length': 13323,
                     'hashes': {'sha256': dbfac345..}}
       ...]

    <Arguments>
      None.

    <Exceptions>
      tuf.exceptions.RepositoryError:
        If the metadata for the 'targets' role is missing from
        the 'snapshot' metadata.

      tuf.exceptions.UnknownRoleError:
        If one of the roles could not be found in the role database.

    <Side Effects>
      The metadata for target roles is updated and stored.

    <Returns>
     A list of targets, conformant to
     'tuf.formats.TARGETINFOS_SCHEMA'.
    """

    warnings.warn(
        'Support for all_targets() will be removed in a future release.'
        '  get_one_valid_targetinfo() should be used instead.',
        DeprecationWarning)

    # Load the most up-to-date targets of the 'targets' role and all
    # delegated roles.
    self._refresh_targets_metadata(refresh_all_delegated_roles=True)

    # Fetch the targets for the 'targets' role.
    all_targets = self._targets_of_role('targets', skip_refresh=True)

    # Fetch the targets of the delegated roles.  get_rolenames returns
    # all roles available on the repository.
    delegated_targets = []
    for role in roledb.get_rolenames(self.repository_name):
      if role in roledb.TOP_LEVEL_ROLES:
        continue

      else:
        delegated_targets.extend(self._targets_of_role(role, skip_refresh=True))

    all_targets.extend(delegated_targets)

    return all_targets





  def _refresh_targets_metadata(self, rolename='targets',
    refresh_all_delegated_roles=False):
    """
    <Purpose>
      Non-public method that refreshes the targets metadata of 'rolename'.  If
      'refresh_all_delegated_roles' is True, include all the delegations that
      follow 'rolename'.  The metadata for the 'targets' role is updated in
      refresh() by the _update_metadata_if_changed('targets') call, not here.
      Delegated roles are not loaded when the repository is first initialized.
      They are loaded from disk, updated if they have changed, and stored to
      the 'self.metadata' store by this method.  This method is called by
      get_one_valid_targetinfo().

    <Arguments>
      rolename:
        This is a delegated role name and should not end in '.json'.  Example:
        'unclaimed'.

      refresh_all_delegated_roles:
         Boolean indicating if all the delegated roles available in the
         repository (via snapshot.json) should be refreshed.

    <Exceptions>
      tuf.exceptions.ExpiredMetadataError:
        If local metadata is expired and newer metadata is not available.

      tuf.exceptions.RepositoryError:
        If the metadata file for the 'targets' role is missing from the
        'snapshot' metadata.

    <Side Effects>
      The metadata for the delegated roles are loaded and updated if they
      have changed.  Delegated metadata is removed from the role database if
      it has expired.

    <Returns>
      None.
    """

    roles_to_update = []

    if rolename + '.json' in self.metadata['current']['snapshot']['meta']:
      roles_to_update.append(rolename)

    if refresh_all_delegated_roles:

      for role in self.metadata['current']['snapshot']['meta'].keys():
        # snapshot.json keeps track of root.json, targets.json, and delegated
        # roles (e.g., django.json, unclaimed.json).  Remove the 'targets' role
        # because it gets updated when the targets.json file is updated in
        # _update_metadata_if_changed('targets') and root.
        if role.endswith('.json'):
          role = role[:-len('.json')]
          if role not in ['root', 'targets', rolename]:
            roles_to_update.append(role)

        else:
          continue

    # If there is nothing to refresh, we are done.
    if not roles_to_update:
      return

    logger.debug('Roles to update: ' + repr(roles_to_update) + '.')

    # Iterate 'roles_to_update', and load and update its metadata file if it
    # has changed.
    for rolename in roles_to_update:
      self._load_metadata_from_file('previous', rolename)
      self._load_metadata_from_file('current', rolename)

      self._update_metadata_if_changed(rolename)





  def _targets_of_role(self, rolename, targets=None, skip_refresh=False):
    """
    <Purpose>
      Non-public method that returns the target information of all the targets
      of 'rolename'.  The returned information is a list conformant to
      'tuf.formats.TARGETINFOS_SCHEMA', and has the form:

      [{'filepath': 'a/b/c.txt',
        'fileinfo': {'length': 13323,
                     'hashes': {'sha256': dbfac345..}}
       ...]

    <Arguments>
      rolename:
        This is a role name and should not end in '.json'.  Examples: 'targets',
        'unclaimed'.

      targets:
        A list of targets containing target information, conformant to
        'tuf.formats.TARGETINFOS_SCHEMA'.

      skip_refresh:
        A boolean indicating if the target metadata for 'rolename'
        should be refreshed.

    <Exceptions>
      tuf.exceptions.UnknownRoleError:
        If 'rolename' is not found in the role database.

    <Side Effects>
      The metadata for 'rolename' is refreshed if 'skip_refresh' is False.

    <Returns>
      A list of dict objects containing the target information of all the
      targets of 'rolename'.  Conformant to
      'tuf.formats.TARGETINFOS_SCHEMA'.
    """

    if targets is None:
      targets = []

    targets_of_role = list(targets)
    logger.debug('Getting targets of role: ' + repr(rolename) + '.')

    if not roledb.role_exists(rolename, self.repository_name):
      raise exceptions.UnknownRoleError(rolename)

    # We do not need to worry about the target paths being trusted because
    # this is enforced before any new metadata is accepted.
    if not skip_refresh:
      self._refresh_targets_metadata(rolename)

    # Do we have metadata for 'rolename'?
    if rolename not in self.metadata['current']:
      logger.debug('No metadata for ' + repr(rolename) + '.'
        '  Unable to determine targets.')
      return []

    # Get the targets specified by the role itself.
    for filepath, fileinfo in self.metadata['current'][rolename].get('targets', []).items():
      new_target = {}
      new_target['filepath'] = filepath
      new_target['fileinfo'] = fileinfo

      targets_of_role.append(new_target)

    return targets_of_role





  def targets_of_role(self, rolename='targets'):
    """
    <Purpose>

      NOTE: This function is deprecated.  Use with rolename 'targets' is secure
      and the behavior well-defined, but use with any delegated targets role is
      not. Please transition use for delegated targets roles to
      get_one_valid_targetinfo().  More information is below.

      Return a list of trusted targets directly specified by 'rolename'.
      The returned information is a list conformant to
      'tuf.formats.TARGETINFOS_SCHEMA', and has the form:

      [{'filepath': 'a/b/c.txt',
        'fileinfo': {'length': 13323,
                     'hashes': {'sha256': dbfac345..}}
       ...]

      The metadata of 'rolename' is updated if out of date, including the
      metadata of its parent roles (i.e., the minimum roles needed to set the
      chain of trust).

    <Arguments>
      rolename:
        The name of the role whose list of targets are wanted.
        The name of the role should start with 'targets'.

    <Exceptions>
      securesystemslib.exceptions.FormatError:
        If 'rolename' is improperly formatted.

      tuf.exceptions.RepositoryError:
        If the metadata of 'rolename' cannot be updated.

      tuf.exceptions.UnknownRoleError:
        If 'rolename' is not found in the role database.

    <Side Effects>
      The metadata of updated delegated roles are downloaded and stored.

    <Returns>
      A list of targets, conformant to
      'tuf.formats.TARGETINFOS_SCHEMA'.
    """

    warnings.warn(
        'Support for targets_of_role() will be removed in a future release.'
        '  get_one_valid_targetinfo() should be used instead.',
        DeprecationWarning)

    # Does 'rolename' have the correct format?
    # Raise 'securesystemslib.exceptions.FormatError' if there is a mismatch.
    formats.RELPATH_SCHEMA.check_match(rolename)

    # If we've been given a delegated targets role, we don't know how to
    # validate it without knowing what the delegating role is -- there could
    # be several roles that delegate to the given role.  Behavior of this
    # function for roles other than Targets is not well defined as a result.
    # This function is deprecated, but:
    #   - Usage of this function or a future successor makes sense when the
    #     role of interest is Targets, since we always know exactly how to
    #     validate Targets (We use root.).
    #   - Until it's removed (hopefully soon), we'll try to provide what it has
    #     always provided.  To do this, we fetch and "validate" all delegated
    #     roles listed by snapshot.  For delegated roles only, the order of the
    #     validation impacts the security of the validation -- the most-
    #     recently-validated role delegating to a role you are currently
    #     validating determines the expected keyids and threshold of the role
    #     you are currently validating.  That is NOT GOOD.  Again, please switch
    #     to get_one_valid_targetinfo, which is well-defined and secure.
    if rolename != 'targets':
      self._refresh_targets_metadata(refresh_all_delegated_roles=True)


    if not roledb.role_exists(rolename, self.repository_name):
      raise exceptions.UnknownRoleError(rolename)

    return self._targets_of_role(rolename, skip_refresh=True)





  def get_one_valid_targetinfo(self, target_filepath):
    """
    <Purpose>
      Return the target information for 'target_filepath', and update its
      corresponding metadata, if necessary.  'target_filepath' must match
      exactly as it appears in metadata, and should not contain URL encoding
      escapes.

    <Arguments>
      target_filepath:
        The path to the target file on the repository. This will be relative to
        the 'targets' (or equivalent) directory on a given mirror.

    <Exceptions>
      tuf.exceptions.ExpiredMetadataError:
        If local metadata is expired and newer metadata is not available.

      securesystemslib.exceptions.FormatError:
        If 'target_filepath' is improperly formatted.

      tuf.exceptions.UnknownTargetError:
        If 'target_filepath' was not found.

      Any other unforeseen runtime exception.

    <Side Effects>
      The metadata for updated delegated roles are downloaded and stored.

    <Returns>
      The target information for 'target_filepath', conformant to
      'tuf.formats.TARGETINFO_SCHEMA'.
    """

    # Does 'target_filepath' have the correct format?
    # Raise 'securesystemslib.exceptions.FormatError' if there is a mismatch.
    formats.RELPATH_SCHEMA.check_match(target_filepath)

    target_filepath = target_filepath.replace('\\', '/')

    if target_filepath.startswith('/'):
      raise exceptions.FormatError('The requested target file cannot'
          ' contain a leading path separator: ' + repr(target_filepath))

    # Get target by looking at roles in order of priority tags.
    target = self._preorder_depth_first_walk(target_filepath)

    # Raise an exception if the target information could not be retrieved.
    if target is None:
      raise exceptions.UnknownTargetError(repr(target_filepath) + ' not'
          ' found.')

    # Otherwise, return the found target.
    else:
      return target





  def _preorder_depth_first_walk(self, target_filepath):
    """
    <Purpose>
      Non-public method that interrogates the tree of target delegations in
      order of appearance (which implicitly order trustworthiness), and returns
      the matching target found in the most trusted role.

    <Arguments>
      target_filepath:
        The path to the target file on the repository. This will be relative to
        the 'targets' (or equivalent) directory on a given mirror.

    <Exceptions>
      tuf.exceptions.ExpiredMetadataError:
        If local metadata is expired and newer metadata is not available.

      securesystemslib.exceptions.FormatError:
        If 'target_filepath' is improperly formatted.

      tuf.exceptions.RepositoryError:
        If 'target_filepath' is not found.

    <Side Effects>
      The metadata for updated delegated roles are downloaded and stored.

    <Returns>
      The target information for 'target_filepath', conformant to
      'tuf.formats.TARGETINFO_SCHEMA'.
    """

    target = None
    current_metadata = self.metadata['current']
    role_names = ['targets']
    visited_role_names = set()
    number_of_delegations = settings.MAX_NUMBER_OF_DELEGATIONS

    # Ensure the client has the most up-to-date version of 'targets.json'.
    # Raise 'tuf.exceptions.NoWorkingMirrorError' if the changed metadata
    # cannot be successfully downloaded and 'tuf.exceptions.RepositoryError' if
    # the referenced metadata is missing.  Target methods such as this one are
    # called after the top-level metadata have been refreshed (i.e.,
    # updater.refresh()).
    self._update_metadata_if_changed('targets')

    # Preorder depth-first traversal of the graph of target delegations.
    while target is None and number_of_delegations > 0 and len(role_names) > 0:

      # Pop the role name from the top of the stack.
      role_name = role_names.pop(-1)

      # Skip any visited current role to prevent cycles.
      if role_name in visited_role_names:
        logger.debug('Skipping visited current role ' + repr(role_name))
        continue

      # The metadata for 'role_name' must be downloaded/updated before its
      # targets, delegations, and child roles can be inspected.
      # self.metadata['current'][role_name] is currently missing.
      # _refresh_targets_metadata() does not refresh 'targets.json', it
      # expects _update_metadata_if_changed() to have already refreshed it,
      # which this function has checked above.
      self._refresh_targets_metadata(role_name,
          refresh_all_delegated_roles=False)

      role_metadata = current_metadata[role_name]
      targets = role_metadata['targets']
      delegations = role_metadata.get('delegations', {})
      child_roles = delegations.get('roles', [])
      target = self._get_target_from_targets_role(role_name, targets,
                                                  target_filepath)
      # After preorder check, add current role to set of visited roles.
      visited_role_names.add(role_name)

      # And also decrement number of visited roles.
      number_of_delegations -= 1

      if target is None:

        child_roles_to_visit = []
        # NOTE: This may be a slow operation if there are many delegated roles.
        for child_role in child_roles:
          child_role_name = self._visit_child_role(child_role, target_filepath)
          if child_role['terminating'] and child_role_name is not None:
            logger.debug('Adding child role ' + repr(child_role_name))
            logger.debug('Not backtracking to other roles.')
            role_names = []
            child_roles_to_visit.append(child_role_name)
            break

          elif child_role_name is None:
            logger.debug('Skipping child role ' + repr(child_role_name))

          else:
            logger.debug('Adding child role ' + repr(child_role_name))
            child_roles_to_visit.append(child_role_name)

        # Push 'child_roles_to_visit' in reverse order of appearance onto
        # 'role_names'.  Roles are popped from the end of the 'role_names'
        # list.
        child_roles_to_visit.reverse()
        role_names.extend(child_roles_to_visit)

      else:
        logger.debug('Found target in current role ' + repr(role_name))

    if target is None and number_of_delegations == 0 and len(role_names) > 0:
      logger.debug(repr(len(role_names)) + ' roles left to visit, ' +
          'but allowed to visit at most ' +
          repr(settings.MAX_NUMBER_OF_DELEGATIONS) + ' delegations.')

    return target





  def _get_target_from_targets_role(self, role_name, targets, target_filepath):
    """
    <Purpose>
      Non-public method that determines whether the targets role with the given
      'role_name' has the target with the name 'target_filepath'.

    <Arguments>
      role_name:
        The name of the targets role that we are inspecting.

      targets:
        The targets of the Targets role with the name 'role_name'.

      target_filepath:
        The path to the target file on the repository. This will be relative to
        the 'targets' (or equivalent) directory on a given mirror.

    <Exceptions>
      None.

    <Side Effects>
      None.

    <Returns>
      The target information for 'target_filepath', conformant to
      'tuf.formats.TARGETINFO_SCHEMA'.
    """

    # Does the current role name have our target?
    logger.debug('Asking role ' + repr(role_name) + ' about'
        ' target ' + repr(target_filepath))

    target = targets.get(target_filepath)

    if target:
      logger.debug('Found target ' + target_filepath + ' in role ' + role_name)
      return {'filepath': target_filepath, 'fileinfo': target}

    else:
      logger.debug(
          'Target file ' + target_filepath + ' not found in role ' + role_name)
      return None





  def _visit_child_role(self, child_role, target_filepath):
    """
    <Purpose>
      Non-public method that determines whether the given 'target_filepath'
      is an allowed path of 'child_role'.

      Ensure that we explore only delegated roles trusted with the target.  The
      metadata for 'child_role' should have been refreshed prior to this point,
      however, the paths/targets that 'child_role' signs for have not been
      verified (as intended).  The paths/targets that 'child_role' is allowed
      to specify in its metadata depends on the delegating role, and thus is
      left to the caller to verify.  We verify here that 'target_filepath'
      is an allowed path according to the delegated 'child_role'.

      TODO: Should the TUF spec restrict the repository to one particular
      algorithm?  Should we allow the repository to specify in the role
      dictionary the algorithm used for these generated hashed paths?

    <Arguments>
      child_role:
        The delegation targets role object of 'child_role', containing its
        paths, path_hash_prefixes, keys, and so on.

      target_filepath:
        The path to the target file on the repository. This will be relative to
        the 'targets' (or equivalent) directory on a given mirror.

    <Exceptions>
      None.

    <Side Effects>
      None.

    <Returns>
      If 'child_role' has been delegated the target with the name
      'target_filepath', then we return the role name of 'child_role'.

      Otherwise, we return None.
    """

    child_role_name = child_role['name']
    child_role_paths = child_role.get('paths')
    child_role_path_hash_prefixes = child_role.get('path_hash_prefixes')

    if child_role_path_hash_prefixes is not None:
      target_filepath_hash = self._get_target_hash(target_filepath)
      for child_role_path_hash_prefix in child_role_path_hash_prefixes:
        if target_filepath_hash.startswith(child_role_path_hash_prefix):
          return child_role_name

        else:
          continue

    elif child_role_paths is not None:
      # Is 'child_role_name' allowed to sign for 'target_filepath'?
      for child_role_path in child_role_paths:
        # A child role path may be an explicit path or glob pattern (Unix
        # shell-style wildcards).  The child role 'child_role_name' is returned
        # if 'target_filepath' is equal to or matches 'child_role_path'.
        # Explicit filepaths are also considered matches.  A repo maintainer
        # might delegate a glob pattern with a leading path separator, while
        # the client requests a matching target without a leading path
        # separator - make sure to strip any leading path separators so that a
        # match is made.  Example: "foo.tgz" should match with "/*.tgz".
        if fnmatch.fnmatch(target_filepath.lstrip(os.sep), child_role_path.lstrip(os.sep)):
          logger.debug('Child role ' + repr(child_role_name) + ' is allowed to'
            ' sign for ' + repr(target_filepath))

          return child_role_name

        else:
          logger.debug(
              'The given target path ' + repr(target_filepath) + ' does not'
              ' match the trusted path or glob pattern: ' + repr(child_role_path))
          continue

    else:
      # 'role_name' should have been validated when it was downloaded.
      # The 'paths' or 'path_hash_prefixes' fields should not be missing,
      # so we raise a format error here in case they are both missing.
      raise sslib_exceptions.FormatError(repr(child_role_name) + ' '
          'has neither a "paths" nor "path_hash_prefixes".  At least'
          ' one of these attributes must be present.')

    return None



  def _get_target_hash(self, target_filepath, hash_function='sha256'):
    """
    <Purpose>
      Non-public method that computes the hash of 'target_filepath'. This is
      useful in conjunction with the "path_hash_prefixes" attribute in a
      delegated targets role, which tells us which paths it is implicitly
      responsible for.

    <Arguments>
      target_filepath:
        The path to the target file on the repository. This will be relative to
        the 'targets' (or equivalent) directory on a given mirror.

      hash_function:
        The algorithm used by the repository to generate the hashes of the
        target filepaths.  The repository may optionally organize targets into
        hashed bins to ease target delegations and role metadata management.
        The use of consistent hashing allows for a uniform distribution of
        targets into bins.

    <Exceptions>
      None.

    <Side Effects>
      None.

    <Returns>
      The hash of 'target_filepath'.
    """

    # Calculate the hash of the filepath to determine which bin to find the
    # target.  The client currently assumes the repository (i.e., repository
    # tool) uses 'hash_function' to generate hashes and UTF-8.
    digest_object = sslib_hash.digest(hash_function)
    encoded_target_filepath = target_filepath.encode('utf-8')
    digest_object.update(encoded_target_filepath)
    target_filepath_hash = digest_object.hexdigest()

    return target_filepath_hash





  def remove_obsolete_targets(self, destination_directory):
    """
    <Purpose>
      Remove any files that are in 'previous' but not 'current'.  This makes it
      so if you remove a file from a repository, it actually goes away.  The
      targets for the 'targets' role and all delegated roles are checked.

    <Arguments>
      destination_directory:
        The directory containing the target files tracked by TUF.

    <Exceptions>
      securesystemslib.exceptions.FormatError:
        If 'destination_directory' is improperly formatted.

      tuf.exceptions.RepositoryError:
        If an error occurred removing any files.

    <Side Effects>
      Target files are removed from disk.

    <Returns>
      None.
    """

    # Does 'destination_directory' have the correct format?
    # Raise 'securesystemslib.exceptions.FormatError' if there is a mismatch.
    sslib_formats.PATH_SCHEMA.check_match(destination_directory)

    # Iterate the rolenames and verify whether the 'previous' directory
    # contains a target no longer found in 'current'.
    for role in roledb.get_rolenames(self.repository_name):
      if role.startswith('targets'):
        if role in self.metadata['previous'] and self.metadata['previous'][role] != None:
          for target in self.metadata['previous'][role]['targets']:
            if target not in self.metadata['current'][role]['targets']:
              # 'target' is only in 'previous', so remove it.
              logger.warning('Removing obsolete file: ' + repr(target) + '.')

              # Remove the file if it hasn't been removed already.
              destination = \
                os.path.join(destination_directory, target.lstrip(os.sep))
              try:
                os.remove(destination)

              except OSError as e:
                # If 'filename' already removed, just log it.
                if e.errno == errno.ENOENT:
                  logger.info('File ' + repr(destination) + ' was already'
                    ' removed.')

                else:
                  logger.warning('Failed to remove obsolete target: ' + str(e) )

            else:
              logger.debug('Skipping: ' + repr(target) + '.  It is still'
                ' a current target.')
        else:
          logger.debug('Skipping: ' + repr(role) + '.  Not in the previous'
            ' metadata')





  def updated_targets(self, targets, destination_directory):
    """
    <Purpose>
      Checks files in the provided directory against the provided file metadata.

      Filters the provided target info, returning a subset: only the metadata
      for targets for which the target file either does not exist in the
      provided directory, or for which the target file in the provided directory
      does not match the provided metadata.

      A principle use of this function is to determine which target files need
      to be downloaded.  If the caller first uses get_one_valid_target_info()
      calls to obtain up-to-date, valid metadata for targets, the caller can
      then call updated_targets() to determine if that metadata does not match
      what exists already on disk (in the provided directory).  The returned
      values can then be used in download_file() calls to update the files that
      didn't exist or didn't match.

      The returned information is a list conformant to
      'tuf.formats.TARGETINFOS_SCHEMA' and has the form:

      [{'filepath': 'a/b/c.txt',
        'fileinfo': {'length': 13323,
                     'hashes': {'sha256': dbfac345..}}
       ...]

    <Arguments>
      targets:
        Metadata about the expected state of target files, against which local
        files will be checked. This should be a list of target info
        dictionaries; i.e. 'targets' must be conformant to
        tuf.formats.TARGETINFOS_SCHEMA.

      destination_directory:
        The directory containing the target files.

    <Exceptions>
      securesystemslib.exceptions.FormatError:
        If the arguments are improperly formatted.

    <Side Effects>
      The files in 'targets' are read and their hashes computed.

    <Returns>
      A list of target info dictionaries. The list conforms to
      'tuf.formats.TARGETINFOS_SCHEMA'.
      This is a strict subset of the argument 'targets'.
    """

    # Do the arguments have the correct format?
    # Raise 'securesystemslib.exceptions.FormatError' if there is a mismatch.
    formats.TARGETINFOS_SCHEMA.check_match(targets)
    sslib_formats.PATH_SCHEMA.check_match(destination_directory)

    # Keep track of the target objects and filepaths of updated targets.
    # Return 'updated_targets' and use 'updated_targetpaths' to avoid
    # duplicates.
    updated_targets = []
    updated_targetpaths = []

    for target in targets:
      # Prepend 'destination_directory' to the target's relative filepath (as
      # stored in metadata.)  Verify the hash of 'target_filepath' against
      # each hash listed for its fileinfo.  Note: join() discards
      # 'destination_directory' if 'filepath' contains a leading path separator
      # (i.e., is treated as an absolute path).
      filepath = target['filepath']
      if filepath[0] == '/':
        filepath = filepath[1:]
      target_filepath = os.path.join(destination_directory, filepath)

      if target_filepath in updated_targetpaths:
        continue

      # Try one of the algorithm/digest combos for a mismatch.  We break
      # as soon as we find a mismatch.
      for algorithm, digest in target['fileinfo']['hashes'].items():
        digest_object = None
        try:
<<<<<<< HEAD
          digest_object = self.update_handler.get_file_digest(target_filepath, algorithm)
=======
          digest_object = sslib_hash.digest_filename(target_filepath,
            algorithm=algorithm)
>>>>>>> febe6c3d

        # This exception would occur if the target does not exist locally.
        except sslib_exceptions.StorageError:
          updated_targets.append(target)
          updated_targetpaths.append(target_filepath)
          break

        # The file does exist locally, check if its hash differs.
        if digest_object.hexdigest() != digest:
          updated_targets.append(target)
          updated_targetpaths.append(target_filepath)
          break

    return updated_targets





  def download_target(self, target, destination_directory,
      prefix_filename_with_hash=True):
    """
    <Purpose>
      Download 'target' and verify it is trusted.

      This will only store the file at 'destination_directory' if the
      downloaded file matches the description of the file in the trusted
      metadata.

    <Arguments>
      target:
        The target to be downloaded.  Conformant to
        'tuf.formats.TARGETINFO_SCHEMA'.

      destination_directory:
        The directory to save the downloaded target file.

      prefix_filename_with_hash:
        Whether to prefix the targets file names with their hash when using
        consistent snapshot.
        This should be set to False when the served target filenames are not
        prefixed with hashes (in this case the server uses other means
        to ensure snapshot consistency).
        Default is True.

    <Exceptions>
      securesystemslib.exceptions.FormatError:
        If 'target' is not properly formatted.

      tuf.exceptions.NoWorkingMirrorError:
        If a target could not be downloaded from any of the mirrors.

        Although expected to be rare, there might be OSError exceptions (except
        errno.EEXIST) raised when creating the destination directory (if it
        doesn't exist).

    <Side Effects>
      A target file is saved to the local system.

    <Returns>
      None.
    """

    # Do the arguments have the correct format?
    # This check ensures the arguments have the appropriate
    # number of objects and object types, and that all dict
    # keys are properly named.
    # Raise 'securesystemslib.exceptions.FormatError' if the check fail.
    formats.TARGETINFO_SCHEMA.check_match(target)
    sslib_formats.PATH_SCHEMA.check_match(destination_directory)

    # Extract the target file information.
    target_filepath = target['filepath']
    trusted_length = target['fileinfo']['length']
    trusted_hashes = target['fileinfo']['hashes']

    # Build absolute 'destination' file path.
    # Note: join() discards 'destination_directory' if 'target_path' contains
    # a leading path separator (i.e., is treated as an absolute path).
    destination = os.path.join(destination_directory,
        target_filepath.lstrip(os.sep))
    destination = os.path.abspath(destination)
    target_dirpath = os.path.dirname(destination)

    # When attempting to create the leaf directory of 'target_dirpath', ignore
    # any exceptions raised if the root directory already exists.  All other
    # exceptions potentially thrown by os.makedirs() are re-raised.
    # Note: os.makedirs can raise OSError if the leaf directory already exists
    # or cannot be created.
    try:
      os.makedirs(target_dirpath)

    except OSError as e:
      if e.errno == errno.EEXIST:
        pass

      else:
        raise

    # '_get_target_file()' checks every mirror and returns the first target
    # that passes verification.
    target_file_object = self._get_target_file(target_filepath, trusted_length,
        trusted_hashes, prefix_filename_with_hash)

    sslib_util.persist_temp_file(target_file_object, destination)<|MERGE_RESOLUTION|>--- conflicted
+++ resolved
@@ -130,24 +130,6 @@
 from securesystemslib import util as sslib_util
 
 import tuf
-<<<<<<< HEAD
-import tuf.download
-import tuf.formats
-import tuf.settings
-import tuf.keydb
-import tuf.log
-import tuf.mirrors
-import tuf.roledb
-import tuf.sig
-import tuf.exceptions
-import tuf.client.handlers as handlers
-
-import securesystemslib.hash
-import securesystemslib.keys
-import securesystemslib.util
-import six
-import iso8601
-=======
 from tuf import download
 from tuf import exceptions
 from tuf import formats
@@ -158,7 +140,6 @@
 from tuf import settings
 from tuf import sig
 from tuf import requests_fetcher
->>>>>>> febe6c3d
 
 # The Timestamp role does not have signed metadata about it; otherwise we
 # would need an infinite regress of metadata. Therefore, we use some
@@ -632,12 +613,7 @@
     http://www.python.org/dev/peps/pep-0008/#method-names-and-instance-variables
   """
 
-<<<<<<< HEAD
-  def __init__(self, repository_name, repository_mirrors,
-      update_handler_cls=handlers.RemoteMetadataUpdater):
-=======
   def __init__(self, repository_name, repository_mirrors, fetcher=None):
->>>>>>> febe6c3d
     """
     <Purpose>
       Constructor.  Instantiating an updater object causes all the metadata
@@ -754,13 +730,7 @@
         ' files.  "tuf.settings.repositories_directory" MUST be set.')
 
     # Set the path for the current set of metadata files.
-<<<<<<< HEAD
-    repositories_directory = tuf.settings.repositories_directory
-    self.update_handler = update_handler_cls(repository_mirrors, repositories_directory, repository_name)
-
-=======
     repositories_directory = settings.repositories_directory
->>>>>>> febe6c3d
     repository_directory = os.path.join(repositories_directory, self.repository_name)
 
     # raise MissingLocalRepository if the repo does not exist at all.
@@ -1273,16 +1243,9 @@
     <Returns>
       None.
     """
-<<<<<<< HEAD
-    # Read the entire contents of 'file_object', a
-    # 'securesystemslib.util.TempFile' file-like object that ensures the entire
-    # file is read.
-    observed_length = len(file_object.read())
-=======
 
     file_object.seek(0, io.SEEK_END)
     observed_length = file_object.tell()
->>>>>>> febe6c3d
 
     # Return and log a message if the length 'file_object' is equal to
     # 'trusted_file_length', otherwise raise an exception.  A hard check
@@ -1545,12 +1508,8 @@
       A file object containing the metadata.
     """
 
-<<<<<<< HEAD
-    file_mirrors = self.update_handler.get_mirrors('meta', remote_filename)
-=======
     file_mirrors = mirrors.get_list_of_mirrors('meta', remote_filename,
         self.mirrors)
->>>>>>> febe6c3d
 
     # file_mirror (URL): error (Exception)
     file_mirror_errors = {}
@@ -1559,14 +1518,9 @@
 
     for file_mirror in file_mirrors:
       try:
-<<<<<<< HEAD
-        file_object = self.update_handler.get_metadata_file(file_mirror,
-            remote_filename, upperbound_filelength)
-=======
         file_object = download.unsafe_download(file_mirror,
             upperbound_filelength, self.fetcher)
         file_object.seek(0)
->>>>>>> febe6c3d
 
         # Verify 'file_object' according to the callable function.
         # 'file_object' is also verified if decompressed above (i.e., the
@@ -1662,120 +1616,9 @@
       return file_object
 
     else:
-<<<<<<< HEAD
-      self.update_handler.on_unsuccessful_update(remote_filename)
-      logger.error('Failed to update ' + repr(remote_filename) + ' from all'
-        ' mirrors: ' + repr(file_mirror_errors))
-      raise tuf.exceptions.NoWorkingMirrorError(file_mirror_errors)
-
-
-
-  def _verify_root_chain_link(self, rolename, current_root_metadata,
-    next_root_metadata):
-
-    if rolename != 'root':
-      return True
-
-    current_root_role = current_root_metadata['roles'][rolename]
-
-    # Verify next metadata with current keys/threshold
-    valid = tuf.sig.verify(next_root_metadata, rolename, self.repository_name,
-        current_root_role['threshold'], current_root_role['keyids'])
-
-    if not valid:
-      raise securesystemslib.exceptions.BadSignatureError('Root is not signed'
-          ' by previous threshold of keys.')
-
-
-
-
-
-  def _get_file(self, filepath, verify_file_function, file_type, file_length,
-      download_safely=True):
-    """
-    <Purpose>
-      Non-public method that tries downloading, up to a certain length, a
-      metadata or target file from a list of known mirrors. As soon as the first
-      valid copy of the file is found, the rest of the mirrors will be skipped.
-
-    <Arguments>
-      filepath:
-        The relative metadata or target filepath.
-
-      verify_file_function:
-        A callable function that expects a 'securesystemslib.util.TempFile'
-        file-like object and raises an exception if the file is invalid.
-        Target files and uncompressed versions of metadata may be verified with
-        'verify_file_function'.
-
-      file_type:
-        Type of data needed for download, must correspond to one of the strings
-        in the list ['meta', 'target'].  'meta' for metadata file type or
-        'target' for target file type.  It should correspond to the
-        'securesystemslib.formats.NAME_SCHEMA' format.
-
-      file_length:
-        The expected length, or upper bound, of the target or metadata file to
-        be downloaded.
-
-      download_safely:
-        A boolean switch to toggle safe or unsafe download of the file.
-
-    <Exceptions>
-      tuf.exceptions.NoWorkingMirrorError:
-        The metadata could not be fetched. This is raised only when all known
-        mirrors failed to provide a valid copy of the desired metadata file.
-
-    <Side Effects>
-      The file is downloaded from all known repository mirrors in the worst
-      case. If a valid copy of the file is found, it is stored in a temporary
-      file and returned.
-
-    <Returns>
-      A 'securesystemslib.util.TempFile' file-like object containing the
-      metadata or target.
-    """
-
-    file_mirrors = self.update_handler.get_mirrors(file_type, filepath)
-
-    # file_mirror (URL): error (Exception)
-    file_mirror_errors = {}
-    file_object = None
-
-    for file_mirror in file_mirrors:
-      try:
-        # TODO: Instead of the more fragile 'download_safely' switch, unroll
-        # the function into two separate ones: one for "safe" download, and the
-        # other one for "unsafe" download? This should induce safer and more
-        # readable code.
-        file_object = self.update_handler.get_target_file(file_mirror, file_length,
-                                                          download_safely, filepath)
-        # Verify 'file_object' according to the callable function.
-        # 'file_object' is also verified if decompressed above (i.e., the
-        # uncompressed version).
-        verify_file_function(file_object)
-
-      except Exception as exception:
-        # Remember the error from this mirror, and "reset" the target file.
-        logger.exception('Update failed from ' + file_mirror + '.')
-        file_mirror_errors[file_mirror] = exception
-        file_object = None
-
-      else:
-        break
-
-    if file_object:
-      return file_object
-
-    else:
-      logger.error('Failed to update ' + repr(filepath) + ' from'
-          ' all mirrors: ' + repr(file_mirror_errors))
-      raise tuf.exceptions.NoWorkingMirrorError(file_mirror_errors)
-=======
       logger.debug('Failed to update ' + repr(remote_filename) + ' from all'
         ' mirrors: ' + repr(file_mirror_errors))
       raise exceptions.NoWorkingMirrorError(file_mirror_errors)
->>>>>>> febe6c3d
 
 
 
@@ -2309,24 +2152,12 @@
     # Extract the expiration time. Convert it to a unix timestamp and compare it
     # against the current time.time() (also in Unix/POSIX time format, although
     # with microseconds attached.)
-<<<<<<< HEAD
-
-    earliest_exp_time  = self.update_handler.earliest_valid_expiration_time()
-
-    # Generate a user-friendly error message if 'expires' is less than the
-    # current time (i.e., a local time.)
-    expires_datetime = iso8601.parse_date(expires)
-    expires_timestamp = tuf.formats.datetime_to_unix_timestamp(expires_datetime)
-
-    if expires_timestamp < earliest_exp_time :
-=======
     expires_datetime = formats.expiry_string_to_datetime(
         metadata_object['expires'])
     expires_timestamp = formats.datetime_to_unix_timestamp(expires_datetime)
 
     current_time = int(time.time())
     if expires_timestamp <= current_time:
->>>>>>> febe6c3d
       message = 'Metadata '+repr(metadata_rolename)+' expired on ' + \
         expires_datetime.ctime() + ' (UTC).'
       raise exceptions.ExpiredMetadataError(message)
@@ -3134,12 +2965,8 @@
       for algorithm, digest in target['fileinfo']['hashes'].items():
         digest_object = None
         try:
-<<<<<<< HEAD
-          digest_object = self.update_handler.get_file_digest(target_filepath, algorithm)
-=======
           digest_object = sslib_hash.digest_filename(target_filepath,
             algorithm=algorithm)
->>>>>>> febe6c3d
 
         # This exception would occur if the target does not exist locally.
         except sslib_exceptions.StorageError:
