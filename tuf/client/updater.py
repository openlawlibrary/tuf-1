--- conflicted
+++ resolved
@@ -202,11 +202,7 @@
     try:
       self.map_file = securesystemslib.util.load_json_file(map_file)
 
-<<<<<<< HEAD
-    except (securesystemslib.exceptions.Error) as e:
-=======
     except (securesystemslib.exceptions.Error, IOError) as e:
->>>>>>> ec95a0d3
       raise tuf.exceptions.Error('Cannot load the map file: ' + str(e))
 
 
@@ -216,24 +212,17 @@
   def get_one_valid_targetinfo(self, target_filename):
     """
     <Purpose>
-<<<<<<< HEAD
-      Return the targetinfo, if any, for the given 'target_filename'.
-=======
       Get one valid targetinfo, if any, for the given 'target_filename'.  The
       map file controls which targetinfo is returned (see TAP 4).  Return
       (targetinfo, [updater1, updater2, ...]), where the first item of the
       tuple is the valid 'targetinfo', and the second a list of one or more
       updaters that provide the expected target file for 'targetinfo'.
->>>>>>> ec95a0d3
 
     <Arguments>
       target_filename:
         The relative path of the target file to update.
 
     <Exceptions>
-<<<<<<< HEAD
-      tuf.FormatError, if the argument is improperly formatted.
-=======
       tuf.exceptions.FormatError, if the argument is improperly formatted.
 
       tuf.exceptions.Error, if the required local metadata directory or the
@@ -241,19 +230,11 @@
 
       tuf.exceptions.UnknownTargetError, if the repositories in the map file do
       not agree on the target, or none of them have signed for the target.
->>>>>>> ec95a0d3
-
-    <Side Effects>
-      None.
-
-    <Returns>
-<<<<<<< HEAD
-      The targetinfo (conformant with tuf.formats.TARGETINFO_SCHEMA) for
-      'target_filename', if available.  Return None if no targetinfo is
-      available.
-    """
-
-=======
+
+    <Side Effects>
+      None.
+
+    <Returns>
       A (targetinfo, [updater1, updater2, ...]) tuple.  The targetinfo
       (conformant with tuf.formats.TARGETINFO_SCHEMA) is for 'target_filename',
       if available.
@@ -267,7 +248,6 @@
     # "paths", "repositories", "terminating", and "threshold".
     tuf.formats.MAPPING_SCHEMA.check_match(self.map_file['mapping'])
 
->>>>>>> ec95a0d3
     # {"repository_name": [mirror URLs, ...], ...}
     repository_names_to_mirrors = self.map_file['repositories']
     repositories_directory = tuf.settings.repositories_directory
@@ -275,12 +255,6 @@
     for repository_name in repository_names_to_mirrors:
       logger.debug('Interrogating repository: ' + repr(repository_name))
       # Each repository must cache its metadata in a separate location.
-<<<<<<< HEAD
-      repository_directory = os.path.join(repositories_directory, repository_name)
-      if not os.path.isdir(repository_directory):
-        raise tuf.exceptions.Error('The metadata directory'
-            ' for ' + repr(repository_name) + ' must exist at ' + repr(repository_directory))
-=======
       repository_directory = os.path.join(repositories_directory,
           repository_name)
 
@@ -288,18 +262,10 @@
         raise tuf.exceptions.Error('The metadata directory'
             ' for ' + repr(repository_name) + ' must exist'
             ' at ' + repr(repository_directory))
->>>>>>> ec95a0d3
 
       else:
         logger.debug('Found local directory for ' + repr(repository_name))
 
-<<<<<<< HEAD
-      # The latest known root metadata file must already be on disk.
-      root_file = os.path.join(repository_directory, 'metadata',
-          'current', 'root.json')
-      if not os.path.isfile(root_file):
-        raise tuf.exceptions.Error('The Root file must exist at ' + repr(root_file))
-=======
       # The latest known root metadata file must also exist on disk.
       root_file = os.path.join(repository_directory, 'metadata',
           'current', 'root.json')
@@ -307,53 +273,11 @@
       if not os.path.isfile(root_file):
         raise tuf.exceptions.Error('The Root file must exist'
             ' at ' + repr(root_file))
->>>>>>> ec95a0d3
 
       else:
         logger.debug('Found local Root file at ' + repr(root_file))
 
     # Iterate mappings.
-<<<<<<< HEAD
-    # [{"paths": [], "repositories": [], "terminating": Boolean}, ...]
-    for mapping in self.map_file['mapping']:
-      logger.debug('Interrogating mappings..' + repr(mapping))
-      # If this mapping is relevant to the target...
-      if self.paths_match_target(mapping['paths'], target_filename):
-        targetinfos = []
-
-        # Use the *unmodified* TUF updater for a single repository to fetch the
-        # targetinfo from each repository.
-        for repository_name in mapping['repositories']:
-          logger.debug('Updating from repository...')
-          targetinfo, updater = self._update_from_repository(repository_name,
-              repository_names_to_mirrors, target_filename)
-          logger.debug('Adding targetinfo: ' + repr(targetinfo))
-          targetinfos.append(targetinfo)
-
-        # If the targetinfo on each repository is equal to the others, and it
-        # is not empty, then return the targetinfo.
-        logger.debug('Verifying that all targetinfo are equal')
-        if self._targets_are_equal_and_not_empty(targetinfos):
-
-          return targetinfo, updater
-
-      else:
-        continue
-
-      # If we are here, it means either the mapping is irrelevant to the
-      # target, or the targets were missing from all repositories in this
-      # mapping, or the targets on all repositories did not match. In that
-      # case, are we allowed to continue to the next mapping?  Let's check
-      # the terminating entry.
-      if mapping['terminating']:
-        return None
-
-    # If we are here, it means either there were no mappings, or none of the
-    # mappings provided the target.
-    logger.debug('Did not find the target.')
-    return None
-
-=======
     # [{"paths": [], "repositories": [], "terminating": Boolean, "threshold":
     # NUM}, ...]
     for mapping in self.map_file['mapping']:
@@ -451,19 +375,16 @@
     raise tuf.exceptions.UnknownTargetError('The repositories in the map'
         ' file do not agree on the target, or none of them have signed'
         ' for the target.')
->>>>>>> ec95a0d3
+
 
 
 
 
   def paths_match_target(self, paths, target_filename):
     for path in paths:
-<<<<<<< HEAD
-      logger.debug('Interrogating path ' + repr(path) + 'for target: ' + repr(target_filename))
-=======
       logger.debug('Interrogating path ' + repr(path) + 'for'
           ' target: ' + repr(target_filename))
->>>>>>> ec95a0d3
+
       if fnmatch.fnmatch(target_filename, path):
         logger.debug('Found a match for ' + repr(target_filename))
         return True
@@ -482,98 +403,6 @@
 
 
   def get_updater(self, repository_name, repository_names_to_mirrors):
-<<<<<<< HEAD
-    # NOTE: Do not refresh metadata for a repository that has been visited.
-    updater = self.repository_names_to_updaters.get(repository_name)
-
-    if not updater:
-      # Create repository mirrors object needed by the tuf.client.updater.Updater().
-      # Each 'repository_name' can have more than one mirror.
-      mirrors = {}
-      for url in repository_names_to_mirrors[repository_name]:
-        mirrors[url] = {
-          'url_prefix': url,
-          'metadata_path': 'metadata',
-          'targets_path': 'targets',
-          'confined_target_dirs': ['']}
-
-      # NOTE: State (e.g., keys) should NOT be shared across different updater
-      # instances.
-      updater = tuf.client.updater.Updater(repository_name, mirrors)
-
-      try:
-        updater.refresh()
-
-      except:
-        return None
-
-      else:
-        self.repository_names_to_updaters[repository_name] = updater
-
-    return updater
-
-
-
-
-
-  def _update_from_repository(self, repository_name, repository_names_to_mirrors,
-      target_filename):
-    # Set the repository directory containing the metadata.
-    updater = self.get_updater(repository_name, repository_names_to_mirrors)
-
-    try:
-      return updater.get_one_valid_targetinfo(target_filename), updater
-
-    except:
-      return None
-
-
-
-
-
-  def _targets_are_equal_and_not_empty(self, targetinfos):
-    """
-    If not empty, check only that length and hashes are equal; ignore custom
-    targets metadata.
-    """
-
-    # Target is empty.
-    if len(targetinfos) == 0:
-      return False
-
-    else:
-      prev_targetinfo = targetinfos[0]
-
-    # Target is empty.
-    if not prev_targetinfo:
-      return False
-
-    else:
-      for curr_targetinfo in targetinfos[1:]:
-        # Target is empty.
-        if not curr_targetinfo:
-          return False
-
-        else:
-          prev_length = prev_targetinfo['fileinfo']['length']
-          curr_length = curr_targetinfo['fileinfo']['length']
-          if prev_length != curr_length:
-            return False
-
-          prev_hashes = prev_targetinfo['fileinfo']['hashes']
-          curr_hashes = curr_targetinfo['fileinfo']['hashes']
-          if prev_hashes.keys() != curr_hashes.keys():
-            return False
-
-          for function, prev_digest in prev_hashes.items():
-            if prev_digest != curr_hashes[function]:
-              return False
-
-          prev_targetinfo = curr_targetinfo
-
-    # If we are here, then all the targets are equal.
-    return True
-=======
     """
     <Purpose>
       Get the updater instance corresponding to 'repository_name'.
@@ -670,7 +499,6 @@
       # Get one valid target info from the Updater object.  Raises
       # 'tuf.exceptions.UnknownTargetError'.
       return updater.get_one_valid_targetinfo(target_filename), updater
->>>>>>> ec95a0d3
 
 
 
