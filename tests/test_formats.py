#!/usr/bin/env python

"""
<Program Name>
  test_formats.py

<Author>
  Vladimir Diaz <vladimir.v.diaz@gmail.com>

<Started>
  October 2012.

<Copyright>
  See LICENSE for licensing information.

<Purpose>
  Unit test for 'formats.py'
"""

# Help with Python 3 compatibility, where the print statement is a function, an
# implicit relative import is invalid, and the '/' operator performs true
# division.  Example:  print 'hello world' raises a 'SyntaxError' exception.
from __future__ import print_function
from __future__ import absolute_import
from __future__ import division
from __future__ import unicode_literals

import unittest
import datetime

import tuf
import tuf.formats

import securesystemslib
import six


class TestFormats(unittest.TestCase):
  def setUp(self):
    pass



  def tearDown(self):
    pass



  def test_schemas(self):
    # Test conditions for valid schemas.
    valid_schemas = {
      'ISO8601_DATETIME_SCHEMA': (securesystemslib.formats.ISO8601_DATETIME_SCHEMA,
                                  '1985-10-21T13:20:00Z'),

<<<<<<< HEAD
      'UNIX_TIMESTAMP_SCHEMA': (securesystemslib.formats.UNIX_TIMESTAMP_SCHEMA, 499137720),

      'HASH_SCHEMA': (securesystemslib.formats.HASH_SCHEMA, 'A4582BCF323BCEF'),

      'HASHDICT_SCHEMA': (securesystemslib.formats.HASHDICT_SCHEMA,
                          {'sha256': 'A4582BCF323BCEF'}),

      'HEX_SCHEMA': (securesystemslib.formats.HEX_SCHEMA, 'A4582BCF323BCEF'),

      'KEYID_SCHEMA': (securesystemslib.formats.KEYID_SCHEMA, '123456789abcdef'),

      'KEYIDS_SCHEMA': (securesystemslib.formats.KEYIDS_SCHEMA,
                        ['123456789abcdef', '123456789abcdef']),

      'SIG_SCHEME_SCHEMA': (securesystemslib.formats.SIG_SCHEME_SCHEMA, 'rsassa-pss-sha256'),

      'RELPATH_SCHEMA': (securesystemslib.formats.RELPATH_SCHEMA, 'metadata/root/'),

      'RELPATHS_SCHEMA': (securesystemslib.formats.RELPATHS_SCHEMA,
                          ['targets/role1/', 'targets/role2/']),

      'PATH_SCHEMA': (securesystemslib.formats.PATH_SCHEMA, '/home/someuser/'),

      'PATHS_SCHEMA': (securesystemslib.formats.PATHS_SCHEMA,
                       ['/home/McFly/', '/home/Tannen/']),

      'URL_SCHEMA': (securesystemslib.formats.URL_SCHEMA,
                     'https://www.updateframework.com/'),

      'VERSION_SCHEMA': (securesystemslib.formats.VERSION_SCHEMA,
                         {'major': 1, 'minor': 0, 'fix': 8}),

      'LENGTH_SCHEMA': (securesystemslib.formats.LENGTH_SCHEMA, 8),

      'NAME_SCHEMA': (securesystemslib.formats.NAME_SCHEMA, 'Marty McFly'),

      'BOOLEAN_SCHEMA': (securesystemslib.formats.BOOLEAN_SCHEMA, True),

      'THRESHOLD_SCHEMA': (securesystemslib.formats.THRESHOLD_SCHEMA, 1),

      'ROLENAME_SCHEMA': (tuf.formats.ROLENAME_SCHEMA, 'Root'),

      'RSAKEYBITS_SCHEMA': (securesystemslib.formats.RSAKEYBITS_SCHEMA, 4096),

      'PASSWORD_SCHEMA': (securesystemslib.formats.PASSWORD_SCHEMA, 'secret'),

      'PASSWORDS_SCHEMA': (securesystemslib.formats.PASSWORDS_SCHEMA, ['pass1', 'pass2']),

      'KEYVAL_SCHEMA': (securesystemslib.formats.KEYVAL_SCHEMA,
                        {'public': 'pubkey', 'private': 'privkey'}),

      'KEY_SCHEMA': (securesystemslib.formats.KEY_SCHEMA,
=======
      'UNIX_TIMESTAMP_SCHEMA': (tuf.ssl_crypto.formats.UNIX_TIMESTAMP_SCHEMA, 499137720),

      'HASH_SCHEMA': (tuf.ssl_crypto.formats.HASH_SCHEMA, 'A4582BCF323BCEF'),

      'HASHDICT_SCHEMA': (tuf.ssl_crypto.formats.HASHDICT_SCHEMA,
                          {'sha256': 'A4582BCF323BCEF'}),

      'HEX_SCHEMA': (tuf.ssl_crypto.formats.HEX_SCHEMA, 'A4582BCF323BCEF'),

      'KEYID_SCHEMA': (tuf.ssl_crypto.formats.KEYID_SCHEMA, '123456789abcdef'),

      'KEYIDS_SCHEMA': (tuf.ssl_crypto.formats.KEYIDS_SCHEMA,
                        ['123456789abcdef', '123456789abcdef']),

      'SIG_METHOD_SCHEMA': (tuf.ssl_crypto.formats.SIG_METHOD_SCHEMA, 'ed25519'),

      'RELPATH_SCHEMA': (tuf.ssl_crypto.formats.RELPATH_SCHEMA, 'metadata/root/'),

      'RELPATHS_SCHEMA': (tuf.ssl_crypto.formats.RELPATHS_SCHEMA,
                          ['targets/role1/', 'targets/role2/']),

      'PATH_SCHEMA': (tuf.ssl_crypto.formats.PATH_SCHEMA, '/home/someuser/'),

      'PATHS_SCHEMA': (tuf.ssl_crypto.formats.PATHS_SCHEMA,
                       ['/home/McFly/', '/home/Tannen/']),

      'URL_SCHEMA': (tuf.ssl_crypto.formats.URL_SCHEMA,
                     'https://www.updateframework.com/'),

      'VERSION_SCHEMA': (tuf.ssl_crypto.formats.VERSION_SCHEMA,
                         {'major': 1, 'minor': 0, 'fix': 8}),

      'LENGTH_SCHEMA': (tuf.ssl_crypto.formats.LENGTH_SCHEMA, 8),

      'NAME_SCHEMA': (tuf.ssl_crypto.formats.NAME_SCHEMA, 'Marty McFly'),

      'BOOLEAN_SCHEMA': (tuf.ssl_crypto.formats.BOOLEAN_SCHEMA, True),

      'THRESHOLD_SCHEMA': (tuf.ssl_crypto.formats.THRESHOLD_SCHEMA, 1),

      'ROLENAME_SCHEMA': (tuf.ssl_crypto.formats.ROLENAME_SCHEMA, 'Root'),

      'RSAKEYBITS_SCHEMA': (tuf.ssl_crypto.formats.RSAKEYBITS_SCHEMA, 4096),

      'PASSWORD_SCHEMA': (tuf.ssl_crypto.formats.PASSWORD_SCHEMA, 'secret'),

      'PASSWORDS_SCHEMA': (tuf.ssl_crypto.formats.PASSWORDS_SCHEMA, ['pass1', 'pass2']),

      'KEYVAL_SCHEMA': (tuf.ssl_crypto.formats.KEYVAL_SCHEMA,
                        {'public': 'pubkey', 'private': 'privkey'}),

      'KEY_SCHEMA': (tuf.ssl_crypto.formats.KEY_SCHEMA,
>>>>>>> 2bfc7994
                     {'keytype': 'rsa',
                      'scheme': 'rsassa-pss-sha256',
                      'keyval': {'public': 'pubkey',
                                 'private': 'privkey'}}),

<<<<<<< HEAD
      'RSAKEY_SCHEMA': (securesystemslib.formats.RSAKEY_SCHEMA,
=======
      'RSAKEY_SCHEMA': (tuf.ssl_crypto.formats.RSAKEY_SCHEMA,
>>>>>>> 2bfc7994
                        {'keytype': 'rsa',
                         'scheme': 'rsassa-pss-sha256',
                         'keyid': '123456789abcdef',
                         'keyval': {'public': 'pubkey',
                                    'private': 'privkey'}}),

<<<<<<< HEAD
      'FILEINFO_SCHEMA': (tuf.formats.FILEINFO_SCHEMA,
=======
      'FILEINFO_SCHEMA': (tuf.ssl_crypto.formats.FILEINFO_SCHEMA,
>>>>>>> 2bfc7994
                          {'length': 1024,
                           'hashes': {'sha256': 'A4582BCF323BCEF'},
                           'custom': {'type': 'paintjob'}}),

<<<<<<< HEAD
      'FILEDICT_SCHEMA': (tuf.formats.FILEDICT_SCHEMA,
=======
      'FILEDICT_SCHEMA': (tuf.ssl_crypto.formats.FILEDICT_SCHEMA,
>>>>>>> 2bfc7994
                          {'metadata/root.json': {'length': 1024,
                                                 'hashes': {'sha256': 'ABCD123'},
                                                 'custom': {'type': 'metadata'}}}),

<<<<<<< HEAD
      'TARGETINFO_SCHEMA': (tuf.formats.TARGETINFO_SCHEMA,
=======
      'TARGETINFO_SCHEMA': (tuf.ssl_crypto.formats.TARGETINFO_SCHEMA,
>>>>>>> 2bfc7994
                            {'filepath': 'targets/target1.gif',
                             'fileinfo': {'length': 1024,
                                          'hashes': {'sha256': 'ABCD123'},
                                          'custom': {'type': 'target'}}}),

<<<<<<< HEAD
      'TARGETINFOS_SCHEMA': (tuf.formats.TARGETINFOS_SCHEMA,
=======
      'TARGETINFOS_SCHEMA': (tuf.ssl_crypto.formats.TARGETINFOS_SCHEMA,
>>>>>>> 2bfc7994
                             [{'filepath': 'targets/target1.gif',
                               'fileinfo': {'length': 1024,
                                            'hashes': {'sha256': 'ABCD123'},
                                            'custom': {'type': 'target'}}}]),

<<<<<<< HEAD
      'SIGNATURE_SCHEMA': (securesystemslib.formats.SIGNATURE_SCHEMA,
=======
      'SIGNATURE_SCHEMA': (tuf.ssl_crypto.formats.SIGNATURE_SCHEMA,
>>>>>>> 2bfc7994
                           {'keyid': '123abc',
                            'sig': 'A4582BCF323BCEF'}),

<<<<<<< HEAD
      'SIGNATURESTATUS_SCHEMA': (securesystemslib.formats.SIGNATURESTATUS_SCHEMA,
=======
      'SIGNATURESTATUS_SCHEMA': (tuf.ssl_crypto.formats.SIGNATURESTATUS_SCHEMA,
>>>>>>> 2bfc7994
                                 {'threshold': 1,
                                  'good_sigs': ['123abc'],
                                  'bad_sigs': ['123abc'],
                                  'unknown_sigs': ['123abc'],
                                  'untrusted_sigs': ['123abc'],
<<<<<<< HEAD
                                  'unknown_signing_schemes': ['123abc']}),

      'SIGNABLE_SCHEMA': (tuf.formats.SIGNABLE_SCHEMA,
=======
                                  'unknown_method_sigs': ['123abc']}),

      'SIGNABLE_SCHEMA': (tuf.ssl_crypto.formats.SIGNABLE_SCHEMA,
>>>>>>> 2bfc7994
                          {'signed': 'signer',
                           'signatures': [{'keyid': '123abc',
                                           'sig': 'A4582BCF323BCEF'}]}),

<<<<<<< HEAD
      'KEYDICT_SCHEMA': (securesystemslib.formats.KEYDICT_SCHEMA,
=======
      'KEYDICT_SCHEMA': (tuf.ssl_crypto.formats.KEYDICT_SCHEMA,
>>>>>>> 2bfc7994
                         {'123abc': {'keytype': 'rsa',
                                     'scheme': 'rsassa-pss-sha256',
                                     'keyval': {'public': 'pubkey',
                                                'private': 'privkey'}}}),

      'KEYDB_SCHEMA': (securesystemslib.formats.KEYDB_SCHEMA,
                       {'123abc': {'keytype': 'rsa',
                                   'scheme': 'rsassa-pss-sha256',
                                   'keyid': '123456789abcdef',
                                   'keyval': {'public': 'pubkey',
                                              'private': 'privkey'}}}),

<<<<<<< HEAD
      'SCPCONFIG_SCHEMA': (tuf.formats.SCPCONFIG_SCHEMA,
=======
      'SCPCONFIG_SCHEMA': (tuf.ssl_crypto.formats.SCPCONFIG_SCHEMA,
>>>>>>> 2bfc7994
                           {'general': {'transfer_module': 'scp',
                                        'metadata_path': '/path/meta.json',
                                        'targets_directory': '/targets'},
                            'scp': {'host': 'http://localhost:8001',
                                    'user': 'McFly',
                                    'identity_file': '/home/.ssh/file',
                                    'remote_directory': '/home/McFly'}}),

      'RECEIVECONFIG_SCHEMA': (tuf.formats.RECEIVECONFIG_SCHEMA,
                               {'general': {'transfer_module': 'scp',
                                            'pushroots': ['/pushes'],
                                            'repository_directory': '/repo',
                                            'metadata_directory': '/repo/meta',
                                            'targets_directory': '/repo/targets',
                                            'backup_directory': '/repo/backup'}}),

      'ROLE_SCHEMA': (tuf.formats.ROLE_SCHEMA,
                      {'keyids': ['123abc'],
                       'threshold': 1,
                       'paths': ['path1/', 'path2']}),

      'ROLEDICT_SCHEMA': (tuf.formats.ROLEDICT_SCHEMA,
                          {'root': {'keyids': ['123abc'],
                           'threshold': 1,
                           'paths': ['path1/', 'path2']}}),

<<<<<<< HEAD
      'ROOT_SCHEMA': (tuf.formats.ROOT_SCHEMA,
                      {'_type': 'root',
=======
      'ROOT_SCHEMA': (tuf.ssl_crypto.formats.ROOT_SCHEMA,
                      {'_type': 'Root',
                       'spec_version': '1.0',
>>>>>>> 2bfc7994
                       'version': 8,
                       'consistent_snapshot': False,
                       'expires': '1985-10-21T13:20:00Z',
                       'keys': {'123abc': {'keytype': 'rsa',
                                           'scheme': 'rsassa-pss-sha256',
                                           'keyval': {'public': 'pubkey',
                                                      'private': 'privkey'}}},
                       'roles': {'root': {'keyids': ['123abc'],
                                          'threshold': 1,
                                          'paths': ['path1/', 'path2']}}}),

<<<<<<< HEAD
      'TARGETS_SCHEMA': (tuf.formats.TARGETS_SCHEMA,
        {'_type': 'targets',
=======
      'TARGETS_SCHEMA': (tuf.ssl_crypto.formats.TARGETS_SCHEMA,
        {'_type': 'Targets',
         'spec_version': '1.0',
>>>>>>> 2bfc7994
         'version': 8,
         'expires': '1985-10-21T13:20:00Z',
         'targets': {'metadata/targets.json': {'length': 1024,
                                              'hashes': {'sha256': 'ABCD123'},
                                              'custom': {'type': 'metadata'}}},
         'delegations': {'keys': {'123abc': {'keytype':'rsa',
                                             'scheme': 'rsassa-pss-sha256',
                                             'keyval': {'public': 'pubkey',
                                                        'private': 'privkey'}}},
                         'roles': [{'name': 'root', 'keyids': ['123abc'],
                                    'threshold': 1,
                                    'paths': ['path1/', 'path2']}]}}),

      'SNAPSHOT_SCHEMA': (tuf.formats.SNAPSHOT_SCHEMA,
<<<<<<< HEAD
        {'_type': 'snapshot',
=======
        {'_type': 'Snapshot',
         'spec_version': '1.0',
>>>>>>> 2bfc7994
         'version': 8,
         'expires': '1985-10-21T13:20:00Z',
         'meta': {'snapshot.json': {'version': 1024}}}),

      'TIMESTAMP_SCHEMA': (tuf.formats.TIMESTAMP_SCHEMA,
<<<<<<< HEAD
        {'_type': 'timestamp',
=======
        {'_type': 'Timestamp',
         'spec_version': '1.0',
>>>>>>> 2bfc7994
         'version': 8,
         'expires': '1985-10-21T13:20:00Z',
         'meta': {'metadattimestamp.json': {'length': 1024,
                                            'hashes': {'sha256': 'AB1245'}}}}),

      'MIRROR_SCHEMA': (tuf.formats.MIRROR_SCHEMA,
        {'url_prefix': 'http://localhost:8001',
         'metadata_path': 'metadata/',
         'targets_path': 'targets/',
         'confined_target_dirs': ['path1/', 'path2/'],
         'custom': {'type': 'mirror'}}),

      'MIRRORDICT_SCHEMA': (tuf.formats.MIRRORDICT_SCHEMA,
        {'mirror1': {'url_prefix': 'http://localhost:8001',
         'metadata_path': 'metadata/',
         'targets_path': 'targets/',
         'confined_target_dirs': ['path1/', 'path2/'],
         'custom': {'type': 'mirror'}}}),

      'MIRRORLIST_SCHEMA': (tuf.formats.MIRRORLIST_SCHEMA,
        {'_type': 'mirrors',
         'version': 8,
         'spec_version': '1.0',
         'expires': '1985-10-21T13:20:00Z',
         'mirrors': [{'url_prefix': 'http://localhost:8001',
         'metadata_path': 'metadata/',
         'targets_path': 'targets/',
         'confined_target_dirs': ['path1/', 'path2/'],
         'custom': {'type': 'mirror'}}]})}

    # Iterate 'valid_schemas', ensuring each 'valid_schema' correctly matches
    # its respective 'schema_type'.
    for schema_name, (schema_type, valid_schema) in six.iteritems(valid_schemas):
      if not schema_type.matches(valid_schema):
        print('bad schema: ' + repr(valid_schema))
      self.assertEqual(True, schema_type.matches(valid_schema))

    # Test conditions for invalid schemas.
    # Set the 'valid_schema' of 'valid_schemas' to an invalid
    # value and test that it does not match 'schema_type'.
    for schema_name, (schema_type, valid_schema) in six.iteritems(valid_schemas):
      invalid_schema = 0xBAD
<<<<<<< HEAD
      if isinstance(schema_type, securesystemslib.schema.Integer):
=======
      if isinstance(schema_type, tuf.ssl_commons.schema.Integer):
>>>>>>> 2bfc7994
        invalid_schema = 'BAD'
      self.assertEqual(False, schema_type.matches(invalid_schema))



  def test_MetaFile(self):
    # Test conditions for instantiations of a class that inherits from
    # 'tuf.formats.MetaFile'.
    class NewMetadataFile(tuf.formats.MetaFile):
      def __init__(self, version, expires):
        self.info = {}
        self.info['version'] = version
        self.info['expires'] = expires

    metadata = NewMetadataFile(123, 456)
    metadata2 = NewMetadataFile(123, 456)
    metadata3 = NewMetadataFile(333, 333)

    # Test the comparison operators.
    self.assertTrue(metadata == metadata2)
    self.assertFalse(metadata != metadata2)
    self.assertFalse(metadata == metadata3)

    # Test the 'getattr' method.
    self.assertEqual(123, getattr(metadata, 'version'))
    self.assertRaises(AttributeError, getattr, metadata, 'bad')



  def test_TimestampFile(self):
    # Test conditions for valid instances of 'tuf.formats.TimestampFile'.
    version = 8
    length = 88
    hashes = {'sha256': '3c7fe3eeded4a34'}
    expires = '1985-10-21T13:20:00Z'
    filedict = {'snapshot.json': {'length': length, 'hashes': hashes}}

    make_metadata = tuf.formats.TimestampFile.make_metadata
    from_metadata = tuf.formats.TimestampFile.from_metadata
    TIMESTAMP_SCHEMA = tuf.formats.TIMESTAMP_SCHEMA

    self.assertTrue(TIMESTAMP_SCHEMA.matches(make_metadata(version, expires,
                                                           filedict)))
    metadata = make_metadata(version, expires, filedict)
    self.assertTrue(isinstance(from_metadata(metadata), tuf.formats.TimestampFile))

    # Test conditions for invalid arguments.
    bad_version = 'eight'
    bad_expires = '2000'
    bad_filedict = 123
    self.assertRaises(securesystemslib.exceptions.FormatError, make_metadata, bad_version,
                                                      expires, filedict)
    self.assertRaises(securesystemslib.exceptions.FormatError, make_metadata, version,
                                                      bad_expires, filedict)
    self.assertRaises(securesystemslib.exceptions.FormatError, make_metadata, version,
                                                      expires, bad_filedict)

<<<<<<< HEAD
    self.assertRaises(securesystemslib.exceptions.FormatError, from_metadata, 123)
=======
    self.assertRaises(tuf.ssl_commons.exceptions.FormatError, from_metadata, 123)
>>>>>>> 2bfc7994




  def test_RootFile(self):
    # Test conditions for valid instances of 'tuf.formats.RootFile'.
    version = 8
    consistent_snapshot = False
    expires = '1985-10-21T13:20:00Z'

    keydict = {'123abc': {'keytype': 'rsa',
                          'scheme': 'rsassa-pss-sha256',
                          'keyval': {'public': 'pubkey',
                                     'private': 'privkey'}}}

    roledict = {'root': {'keyids': ['123abc'],
                         'threshold': 1,
                         'paths': ['path1/', 'path2']}}
<<<<<<< HEAD
=======

    compression_algorithms = ['gz']
>>>>>>> 2bfc7994

    make_metadata = tuf.formats.RootFile.make_metadata
    from_metadata = tuf.formats.RootFile.from_metadata
    ROOT_SCHEMA = tuf.formats.ROOT_SCHEMA

    self.assertTrue(ROOT_SCHEMA.matches(make_metadata(version, expires,
        keydict, roledict, consistent_snapshot)))
    metadata = make_metadata(version, expires, keydict, roledict,
        consistent_snapshot)
    self.assertTrue(isinstance(from_metadata(metadata), tuf.formats.RootFile))

    # Test conditions for invalid arguments.
    bad_version = '8'
    bad_expires = 'eight'
    bad_keydict = 123
    bad_roledict = 123

    self.assertRaises(securesystemslib.exceptions.FormatError, make_metadata,
        bad_version, expires, keydict, roledict, consistent_snapshot)
    self.assertRaises(securesystemslib.exceptions.FormatError, make_metadata,
        version, bad_expires, keydict, roledict, consistent_snapshot)
    self.assertRaises(securesystemslib.exceptions.FormatError, make_metadata,
        version, expires, bad_keydict, roledict, consistent_snapshot)
    self.assertRaises(securesystemslib.exceptions.FormatError, make_metadata,
        version, expires, keydict, bad_roledict, consistent_snapshot)

    self.assertRaises(securesystemslib.exceptions.FormatError, from_metadata, 'bad')



  def test_SnapshotFile(self):
    # Test conditions for valid instances of 'tuf.formats.SnapshotFile'.
    version = 8
    expires = '1985-10-21T13:20:00Z'
    versiondict = {'targets.json' : {'version': version}}

    make_metadata = tuf.formats.SnapshotFile.make_metadata
    from_metadata = tuf.formats.SnapshotFile.from_metadata
    SNAPSHOT_SCHEMA = tuf.formats.SNAPSHOT_SCHEMA

    self.assertTrue(SNAPSHOT_SCHEMA.matches(make_metadata(version, expires,
                                                         versiondict)))
    metadata = make_metadata(version, expires, versiondict)
    self.assertTrue(isinstance(from_metadata(metadata), tuf.formats.SnapshotFile))

    # Test conditions for invalid arguments.
    bad_version = '8'
    bad_expires = '2000'
    bad_versiondict = 123
    self.assertRaises(securesystemslib.exceptions.FormatError, make_metadata, version,
                                                      expires, bad_versiondict)
<<<<<<< HEAD
    self.assertRaises(securesystemslib.exceptions.FormatError, make_metadata, bad_version, expires,
=======
    self.assertRaises(tuf.ssl_commons.exceptions.FormatError, make_metadata, bad_version, expires,
>>>>>>> 2bfc7994
                                                      versiondict)
    self.assertRaises(securesystemslib.exceptions.FormatError, make_metadata, version, bad_expires,
                                                      bad_versiondict)

<<<<<<< HEAD
    self.assertRaises(securesystemslib.exceptions.FormatError, from_metadata, 123)
=======
    self.assertRaises(tuf.ssl_commons.exceptions.FormatError, from_metadata, 123)
>>>>>>> 2bfc7994



  def test_TargetsFile(self):
    # Test conditions for valid instances of 'tuf.formats.TargetsFile'.
    version = 8
    expires = '1985-10-21T13:20:00Z'

    filedict = {'metadata/targets.json': {'length': 1024,
                                         'hashes': {'sha256': 'ABCD123'},
                                         'custom': {'type': 'metadata'}}}

    delegations = {'keys': {'123abc': {'keytype':'rsa',
                                       'scheme': 'rsassa-pss-sha256',
                                       'keyval': {'public': 'pubkey',
                                                  'private': 'privkey'}}},
                   'roles': [{'name': 'root', 'keyids': ['123abc'],
                              'threshold': 1, 'paths': ['path1/', 'path2']}]}

    make_metadata = tuf.formats.TargetsFile.make_metadata
    from_metadata = tuf.formats.TargetsFile.from_metadata
    TARGETS_SCHEMA = tuf.formats.TARGETS_SCHEMA

    self.assertTrue(TARGETS_SCHEMA.matches(make_metadata(version, expires,
                                                         filedict, delegations)))
    self.assertTrue(TARGETS_SCHEMA.matches(make_metadata(version, expires, filedict)))

    metadata = make_metadata(version, expires, filedict, delegations)
    self.assertTrue(isinstance(from_metadata(metadata), tuf.formats.TargetsFile))

    # Test conditions for different combination of required arguments (i.e.,
    # a filedict or delegations argument is required.)
    metadata = make_metadata(version, expires, filedict)
    self.assertTrue(isinstance(from_metadata(metadata), tuf.formats.TargetsFile))

    metadata = make_metadata(version, expires, delegations=delegations)
    self.assertTrue(isinstance(from_metadata(metadata), tuf.formats.TargetsFile))

    # Directly instantiating a TargetsFile object.
    tuf.formats.TargetsFile(version, expires)
    tuf.formats.TargetsFile(version, expires, filedict)
    tuf.formats.TargetsFile(version, expires, delegations=delegations)

    # Test conditions for invalid arguments.
    bad_version = 'eight'
    bad_expires = '2000'
    bad_filedict = 123
    bad_delegations = 123
    self.assertRaises(securesystemslib.exceptions.FormatError, make_metadata, bad_version, expires,
                                                      filedict, delegations)
    self.assertRaises(securesystemslib.exceptions.FormatError, make_metadata, version, bad_expires,
                                                      filedict, delegations)
    self.assertRaises(securesystemslib.exceptions.FormatError, make_metadata, version, expires,
                                                      bad_filedict, delegations)
    self.assertRaises(securesystemslib.exceptions.FormatError, make_metadata, version, expires,
                                                      filedict, bad_delegations)
    self.assertRaises(securesystemslib.exceptions.Error, make_metadata, version, expires)

    self.assertRaises(securesystemslib.exceptions.FormatError, from_metadata, 123)

<<<<<<< HEAD
=======
    self.assertRaises(tuf.ssl_commons.exceptions.FormatError, from_metadata, 123)

>>>>>>> 2bfc7994


  def test_MirrorsFile(self):
    # Test normal case.
    version = 8
    expires = '1985-10-21T13:20:00Z'

    mirrors_file = tuf.formats.MirrorsFile(version, expires)

    make_metadata = tuf.formats.MirrorsFile.make_metadata
    from_metadata = tuf.formats.MirrorsFile.from_metadata

    self.assertRaises(NotImplementedError, make_metadata)
    self.assertRaises(NotImplementedError, from_metadata, mirrors_file)



  def test_unix_timestamp_to_datetime(self):
    # Test conditions for valid arguments.
<<<<<<< HEAD
    UNIX_TIMESTAMP_SCHEMA = securesystemslib.formats.UNIX_TIMESTAMP_SCHEMA
=======
    UNIX_TIMESTAMP_SCHEMA = tuf.ssl_crypto.formats.UNIX_TIMESTAMP_SCHEMA
>>>>>>> 2bfc7994
    self.assertTrue(datetime.datetime, tuf.formats.unix_timestamp_to_datetime(499137720))
    datetime_object = datetime.datetime(1985, 10, 26, 1, 22)
    self.assertEqual(datetime_object, tuf.formats.unix_timestamp_to_datetime(499137720))

    # Test conditions for invalid arguments.
    self.assertRaises(securesystemslib.exceptions.FormatError, tuf.formats.unix_timestamp_to_datetime, 'bad')
    self.assertRaises(securesystemslib.exceptions.FormatError, tuf.formats.unix_timestamp_to_datetime, 1000000000000000000000)
    self.assertRaises(securesystemslib.exceptions.FormatError, tuf.formats.unix_timestamp_to_datetime, -1)
    self.assertRaises(securesystemslib.exceptions.FormatError, tuf.formats.unix_timestamp_to_datetime, ['5'])



  def test_datetime_to_unix_timestamp(self):
    # Test conditions for valid arguments.
    datetime_object = datetime.datetime(2015, 10, 21, 19, 28)
    self.assertEqual(1445455680, tuf.formats.datetime_to_unix_timestamp(datetime_object))

    # Test conditions for invalid arguments.
    self.assertRaises(securesystemslib.exceptions.FormatError, tuf.formats.datetime_to_unix_timestamp, 'bad')
    self.assertRaises(securesystemslib.exceptions.FormatError, tuf.formats.datetime_to_unix_timestamp, 1000000000000000000000)
    self.assertRaises(securesystemslib.exceptions.FormatError, tuf.formats.datetime_to_unix_timestamp, ['1'])



  def test_format_base64(self):
    # Test conditions for valid arguments.
    data = 'updateframework'.encode('utf-8')
    self.assertEqual('dXBkYXRlZnJhbWV3b3Jr', tuf.formats.format_base64(data))
    self.assertTrue(isinstance(tuf.formats.format_base64(data), six.string_types))

    # Test conditions for invalid arguments.
    self.assertRaises(securesystemslib.exceptions.FormatError, tuf.formats.format_base64, 123)
    self.assertRaises(securesystemslib.exceptions.FormatError, tuf.formats.format_base64, True)
    self.assertRaises(securesystemslib.exceptions.FormatError, tuf.formats.format_base64, ['123'])


  def test_parse_base64(self):
    # Test conditions for valid arguments.
    base64 = 'dXBkYXRlZnJhbWV3b3Jr'
    self.assertEqual(b'updateframework', tuf.formats.parse_base64(base64))
    self.assertTrue(isinstance(tuf.formats.parse_base64(base64), six.binary_type))

    # Test conditions for invalid arguments.
    self.assertRaises(securesystemslib.exceptions.FormatError, tuf.formats.parse_base64, 123)
    self.assertRaises(securesystemslib.exceptions.FormatError, tuf.formats.parse_base64, True)
    self.assertRaises(securesystemslib.exceptions.FormatError, tuf.formats.parse_base64, ['123'])
    self.assertRaises(securesystemslib.exceptions.FormatError, tuf.formats.parse_base64, '/')



  def test_make_signable(self):
    # Test conditions for expected make_signable() behavior.
    root = {'_type': 'root',
            'version': 8,
            'consistent_snapshot': False,
            'expires': '1985-10-21T13:20:00Z',
            'keys': {'123abc': {'keytype': 'rsa',
                                'scheme': 'rsassa-pss-sha256',
                                'keyval': {'public': 'pubkey',
                                           'private': 'privkey'}}},
            'roles': {'root': {'keyids': ['123abc'],
                               'threshold': 1,
                               'paths': ['path1/', 'path2']}}}

    SIGNABLE_SCHEMA = tuf.formats.SIGNABLE_SCHEMA
    self.assertTrue(SIGNABLE_SCHEMA.matches(tuf.formats.make_signable(root)))
    signable = tuf.formats.make_signable(root)
    self.assertEqual('root', tuf.formats.check_signable_object_format(signable))
<<<<<<< HEAD

    self.assertEqual(signable, tuf.formats.make_signable(signable))

    # Test conditions for miscellaneous arguments.
    self.assertTrue(SIGNABLE_SCHEMA.matches(tuf.formats.make_signable('123')))
    self.assertTrue(SIGNABLE_SCHEMA.matches(tuf.formats.make_signable(123)))
=======

    self.assertEqual(signable, tuf.ssl_crypto.formats.make_signable(signable))

    # Test conditions for miscellaneous arguments.
    self.assertTrue(SIGNABLE_SCHEMA.matches(tuf.ssl_crypto.formats.make_signable('123')))
    self.assertTrue(SIGNABLE_SCHEMA.matches(tuf.ssl_crypto.formats.make_signable(123)))
>>>>>>> 2bfc7994



  def test_make_fileinfo(self):
    # Test conditions for valid arguments.
    length = 1024
    hashes = {'sha256': 'A4582BCF323BCEF', 'sha512': 'A4582BCF323BFEF'}
    version = 8
    custom = {'type': 'paintjob'}

<<<<<<< HEAD
    FILEINFO_SCHEMA = tuf.formats.FILEINFO_SCHEMA
=======
    FILEINFO_SCHEMA = tuf.ssl_crypto.formats.FILEINFO_SCHEMA
>>>>>>> 2bfc7994
    make_fileinfo = tuf.formats.make_fileinfo
    self.assertTrue(FILEINFO_SCHEMA.matches(make_fileinfo(length, hashes, version, custom)))
    self.assertTrue(FILEINFO_SCHEMA.matches(make_fileinfo(length, hashes)))

    # Test conditions for invalid arguments.
    bad_length = 'bad'
    bad_hashes = 'bad'
    bad_custom = 'bad'

    self.assertRaises(securesystemslib.exceptions.FormatError, make_fileinfo, bad_length, hashes, custom)
    self.assertRaises(securesystemslib.exceptions.FormatError, make_fileinfo, length, bad_hashes, custom)
    self.assertRaises(securesystemslib.exceptions.FormatError, make_fileinfo, length, hashes, bad_custom)
    self.assertRaises(securesystemslib.exceptions.FormatError, make_fileinfo, bad_length, hashes)
    self.assertRaises(securesystemslib.exceptions.FormatError, make_fileinfo, length, bad_hashes)



<<<<<<< HEAD
=======

>>>>>>> 2bfc7994
  def test_make_versioninfo(self):
    # Test conditions for valid arguments.
    version_number = 8
    versioninfo = {'version': version_number}

    VERSIONINFO_SCHEMA = securesystemslib.formats.VERSIONINFO_SCHEMA
    make_versioninfo = tuf.formats.make_versioninfo
    self.assertTrue(VERSIONINFO_SCHEMA.matches(make_versioninfo(version_number)))

    # Test conditions for invalid arguments.
    bad_version_number = '8'

<<<<<<< HEAD
    self.assertRaises(securesystemslib.exceptions.FormatError, make_versioninfo, bad_version_number)
=======
    self.assertRaises(tuf.ssl_commons.exceptions.FormatError, make_versioninfo, bad_version_number)
>>>>>>> 2bfc7994



  def test_make_role_metadata(self):
    # Test conditions for valid arguments.
    keyids = ['123abc', 'abc123']
    threshold = 2
    paths = ['path1/', 'path2']
    path_hash_prefixes = ['000', '003']
    name = '123'

    ROLE_SCHEMA = tuf.formats.ROLE_SCHEMA
    make_role = tuf.formats.make_role_metadata

    self.assertTrue(ROLE_SCHEMA.matches(make_role(keyids, threshold)))
    self.assertTrue(ROLE_SCHEMA.matches(make_role(keyids, threshold, name=name)))
    self.assertTrue(ROLE_SCHEMA.matches(make_role(keyids, threshold, paths=paths)))
    self.assertTrue(ROLE_SCHEMA.matches(make_role(keyids, threshold, name=name, paths=paths)))
    self.assertTrue(ROLE_SCHEMA.matches(make_role(keyids, threshold, name=name,
                                        path_hash_prefixes=path_hash_prefixes)))

    # Test conditions for invalid arguments.
    bad_keyids = 'bad'
    bad_threshold = 'bad'
    bad_paths = 'bad'
    bad_name = 123

    self.assertRaises(securesystemslib.exceptions.FormatError, make_role, bad_keyids, threshold)
    self.assertRaises(securesystemslib.exceptions.FormatError, make_role, keyids, bad_threshold)

    self.assertRaises(securesystemslib.exceptions.FormatError, make_role, bad_keyids, threshold, paths=paths)
    self.assertRaises(securesystemslib.exceptions.FormatError, make_role, keyids, bad_threshold, paths=paths)
    self.assertRaises(securesystemslib.exceptions.FormatError, make_role, keyids, threshold, paths=bad_paths)

    self.assertRaises(securesystemslib.exceptions.FormatError, make_role, bad_keyids, threshold, name=name)
    self.assertRaises(securesystemslib.exceptions.FormatError, make_role, keyids, bad_threshold, name=name)
    self.assertRaises(securesystemslib.exceptions.FormatError, make_role, keyids, threshold, name=bad_name)

    self.assertRaises(securesystemslib.exceptions.FormatError, make_role, bad_keyids, threshold, name=name, paths=paths)
    self.assertRaises(securesystemslib.exceptions.FormatError, make_role, keyids, bad_threshold, name=name, paths=paths)
    self.assertRaises(securesystemslib.exceptions.FormatError, make_role, keyids, threshold, name=bad_name, paths=paths)
    self.assertRaises(securesystemslib.exceptions.FormatError, make_role, keyids, threshold, name=name, paths=bad_paths)

<<<<<<< HEAD
=======
    self.assertRaises(tuf.ssl_commons.exceptions.FormatError, make_role, bad_keyids, threshold, name=name, paths=paths)
    self.assertRaises(tuf.ssl_commons.exceptions.FormatError, make_role, keyids, bad_threshold, name=name, paths=paths)
    self.assertRaises(tuf.ssl_commons.exceptions.FormatError, make_role, keyids, threshold, name=bad_name, paths=paths)
    self.assertRaises(tuf.ssl_commons.exceptions.FormatError, make_role, keyids, threshold, name=name, paths=bad_paths)

>>>>>>> 2bfc7994
    # 'paths' and 'path_hash_prefixes' cannot both be specified.
    self.assertRaises(securesystemslib.exceptions.FormatError, make_role, keyids, threshold, name, paths, path_hash_prefixes)

  def test_get_role_class(self):
    # Test conditions for valid arguments.
    get_role_class = tuf.formats.get_role_class

    self.assertEqual(tuf.formats.RootFile, get_role_class('Root'))
    self.assertEqual(tuf.formats.TargetsFile, get_role_class('Targets'))
    self.assertEqual(tuf.formats.SnapshotFile, get_role_class('Snapshot'))
    self.assertEqual(tuf.formats.TimestampFile, get_role_class('Timestamp'))
    self.assertEqual(tuf.formats.MirrorsFile, get_role_class('Mirrors'))

    # Test conditions for invalid arguments.
    self.assertRaises(securesystemslib.exceptions.FormatError, get_role_class, 'role')
    self.assertRaises(securesystemslib.exceptions.FormatError, get_role_class, 'ROLE')
    self.assertRaises(securesystemslib.exceptions.FormatError, get_role_class, 'abcd')
    self.assertRaises(securesystemslib.exceptions.FormatError, get_role_class, 123)
    self.assertRaises(securesystemslib.exceptions.FormatError, get_role_class, tuf.formats.RootFile)



  def test_expected_meta_rolename(self):
    # Test conditions for valid arguments.
    expected_rolename = tuf.formats.expected_meta_rolename

    self.assertEqual('root', expected_rolename('Root'))
    self.assertEqual('targets', expected_rolename('Targets'))
    self.assertEqual('snapshot', expected_rolename('Snapshot'))
    self.assertEqual('timestamp', expected_rolename('Timestamp'))
    self.assertEqual('mirrors', expected_rolename('Mirrors'))
    self.assertEqual('targets role', expected_rolename('Targets Role'))
    self.assertEqual('root', expected_rolename('Root'))

    # Test conditions for invalid arguments.
    self.assertRaises(securesystemslib.exceptions.FormatError, expected_rolename, 123)
    self.assertRaises(securesystemslib.exceptions.FormatError, expected_rolename, tuf.formats.RootFile)
    self.assertRaises(securesystemslib.exceptions.FormatError, expected_rolename, True)



  def test_check_signable_object_format(self):
    # Test condition for a valid argument.
    root = {'_type': 'root',
            'version': 8,
            'consistent_snapshot': False,
            'expires': '1985-10-21T13:20:00Z',
            'keys': {'123abc': {'keytype': 'rsa',
                                'scheme': 'rsassa-pss-sha256',
                                'keyval': {'public': 'pubkey',
                                           'private': 'privkey'}}},
            'roles': {'root': {'keyids': ['123abc'],
                               'threshold': 1,
                               'paths': ['path1/', 'path2']}}}

<<<<<<< HEAD
    root = tuf.formats.make_signable(root)
=======
    root = tuf.ssl_crypto.formats.make_signable(root)
>>>>>>> 2bfc7994
    self.assertEqual('root', tuf.formats.check_signable_object_format(root))

    # Test conditions for invalid arguments.
    check_signable = tuf.formats.check_signable_object_format
    self.assertRaises(securesystemslib.exceptions.FormatError, check_signable, 'root')
    self.assertRaises(securesystemslib.exceptions.FormatError, check_signable, 123)
    self.assertRaises(securesystemslib.exceptions.FormatError, check_signable, tuf.formats.RootFile)
    self.assertRaises(securesystemslib.exceptions.FormatError, check_signable, True)

    saved_type = root['signed']['_type']
    del root['signed']['_type']
    self.assertRaises(securesystemslib.exceptions.FormatError, check_signable, root)
    root['signed']['_type'] = saved_type

    root['signed']['_type'] = 'Root'
    self.assertRaises(securesystemslib.exceptions.FormatError, check_signable, root)
    root['signed']['_type'] = 'root'

    del root['signed']['expires']
    self.assertRaises(securesystemslib.exceptions.FormatError, check_signable, root)



  def test_encode_canonical(self):
    # Test conditions for valid arguments.
<<<<<<< HEAD
    encode = securesystemslib.formats.encode_canonical
=======
    encode = tuf.ssl_crypto.formats.encode_canonical
>>>>>>> 2bfc7994
    result = []
    output = result.append
    bad_output = 123

    self.assertEqual('""', encode(""))
    self.assertEqual('[1,2,3]', encode([1, 2, 3]))
    self.assertEqual('[1,2,3]', encode([1,2,3]))
    self.assertEqual('[]', encode([]))
    self.assertEqual('{"A":[99]}', encode({"A": [99]}))
    self.assertEqual('{"x":3,"y":2}', encode({"x": 3, "y": 2}))

    self.assertEqual('{"x":3,"y":null}', encode({"x": 3, "y": None}))

    # Condition where 'encode()' sends the result to the callable
    # 'output'.
    self.assertEqual(None, encode([1, 2, 3], output))
    self.assertEqual('[1,2,3]', ''.join(result))

    # Test conditions for invalid arguments.
    self.assertRaises(securesystemslib.exceptions.FormatError, encode, tuf.formats.RootFile)
    self.assertRaises(securesystemslib.exceptions.FormatError, encode, 8.0)
    self.assertRaises(securesystemslib.exceptions.FormatError, encode, {"x": 8.0})
    self.assertRaises(securesystemslib.exceptions.FormatError, encode, 8.0, output)

    self.assertRaises(securesystemslib.exceptions.FormatError, encode, {"x": securesystemslib.exceptions.FormatError})


# Run unit test.
if __name__ == '__main__':
  unittest.main()<|MERGE_RESOLUTION|>--- conflicted
+++ resolved
@@ -52,7 +52,6 @@
       'ISO8601_DATETIME_SCHEMA': (securesystemslib.formats.ISO8601_DATETIME_SCHEMA,
                                   '1985-10-21T13:20:00Z'),
 
-<<<<<<< HEAD
       'UNIX_TIMESTAMP_SCHEMA': (securesystemslib.formats.UNIX_TIMESTAMP_SCHEMA, 499137720),
 
       'HASH_SCHEMA': (securesystemslib.formats.HASH_SCHEMA, 'A4582BCF323BCEF'),
@@ -105,150 +104,58 @@
                         {'public': 'pubkey', 'private': 'privkey'}),
 
       'KEY_SCHEMA': (securesystemslib.formats.KEY_SCHEMA,
-=======
-      'UNIX_TIMESTAMP_SCHEMA': (tuf.ssl_crypto.formats.UNIX_TIMESTAMP_SCHEMA, 499137720),
-
-      'HASH_SCHEMA': (tuf.ssl_crypto.formats.HASH_SCHEMA, 'A4582BCF323BCEF'),
-
-      'HASHDICT_SCHEMA': (tuf.ssl_crypto.formats.HASHDICT_SCHEMA,
-                          {'sha256': 'A4582BCF323BCEF'}),
-
-      'HEX_SCHEMA': (tuf.ssl_crypto.formats.HEX_SCHEMA, 'A4582BCF323BCEF'),
-
-      'KEYID_SCHEMA': (tuf.ssl_crypto.formats.KEYID_SCHEMA, '123456789abcdef'),
-
-      'KEYIDS_SCHEMA': (tuf.ssl_crypto.formats.KEYIDS_SCHEMA,
-                        ['123456789abcdef', '123456789abcdef']),
-
-      'SIG_METHOD_SCHEMA': (tuf.ssl_crypto.formats.SIG_METHOD_SCHEMA, 'ed25519'),
-
-      'RELPATH_SCHEMA': (tuf.ssl_crypto.formats.RELPATH_SCHEMA, 'metadata/root/'),
-
-      'RELPATHS_SCHEMA': (tuf.ssl_crypto.formats.RELPATHS_SCHEMA,
-                          ['targets/role1/', 'targets/role2/']),
-
-      'PATH_SCHEMA': (tuf.ssl_crypto.formats.PATH_SCHEMA, '/home/someuser/'),
-
-      'PATHS_SCHEMA': (tuf.ssl_crypto.formats.PATHS_SCHEMA,
-                       ['/home/McFly/', '/home/Tannen/']),
-
-      'URL_SCHEMA': (tuf.ssl_crypto.formats.URL_SCHEMA,
-                     'https://www.updateframework.com/'),
-
-      'VERSION_SCHEMA': (tuf.ssl_crypto.formats.VERSION_SCHEMA,
-                         {'major': 1, 'minor': 0, 'fix': 8}),
-
-      'LENGTH_SCHEMA': (tuf.ssl_crypto.formats.LENGTH_SCHEMA, 8),
-
-      'NAME_SCHEMA': (tuf.ssl_crypto.formats.NAME_SCHEMA, 'Marty McFly'),
-
-      'BOOLEAN_SCHEMA': (tuf.ssl_crypto.formats.BOOLEAN_SCHEMA, True),
-
-      'THRESHOLD_SCHEMA': (tuf.ssl_crypto.formats.THRESHOLD_SCHEMA, 1),
-
-      'ROLENAME_SCHEMA': (tuf.ssl_crypto.formats.ROLENAME_SCHEMA, 'Root'),
-
-      'RSAKEYBITS_SCHEMA': (tuf.ssl_crypto.formats.RSAKEYBITS_SCHEMA, 4096),
-
-      'PASSWORD_SCHEMA': (tuf.ssl_crypto.formats.PASSWORD_SCHEMA, 'secret'),
-
-      'PASSWORDS_SCHEMA': (tuf.ssl_crypto.formats.PASSWORDS_SCHEMA, ['pass1', 'pass2']),
-
-      'KEYVAL_SCHEMA': (tuf.ssl_crypto.formats.KEYVAL_SCHEMA,
-                        {'public': 'pubkey', 'private': 'privkey'}),
-
-      'KEY_SCHEMA': (tuf.ssl_crypto.formats.KEY_SCHEMA,
->>>>>>> 2bfc7994
                      {'keytype': 'rsa',
                       'scheme': 'rsassa-pss-sha256',
                       'keyval': {'public': 'pubkey',
                                  'private': 'privkey'}}),
 
-<<<<<<< HEAD
       'RSAKEY_SCHEMA': (securesystemslib.formats.RSAKEY_SCHEMA,
-=======
-      'RSAKEY_SCHEMA': (tuf.ssl_crypto.formats.RSAKEY_SCHEMA,
->>>>>>> 2bfc7994
                         {'keytype': 'rsa',
                          'scheme': 'rsassa-pss-sha256',
                          'keyid': '123456789abcdef',
                          'keyval': {'public': 'pubkey',
                                     'private': 'privkey'}}),
 
-<<<<<<< HEAD
       'FILEINFO_SCHEMA': (tuf.formats.FILEINFO_SCHEMA,
-=======
-      'FILEINFO_SCHEMA': (tuf.ssl_crypto.formats.FILEINFO_SCHEMA,
->>>>>>> 2bfc7994
                           {'length': 1024,
                            'hashes': {'sha256': 'A4582BCF323BCEF'},
                            'custom': {'type': 'paintjob'}}),
 
-<<<<<<< HEAD
       'FILEDICT_SCHEMA': (tuf.formats.FILEDICT_SCHEMA,
-=======
-      'FILEDICT_SCHEMA': (tuf.ssl_crypto.formats.FILEDICT_SCHEMA,
->>>>>>> 2bfc7994
                           {'metadata/root.json': {'length': 1024,
                                                  'hashes': {'sha256': 'ABCD123'},
                                                  'custom': {'type': 'metadata'}}}),
 
-<<<<<<< HEAD
       'TARGETINFO_SCHEMA': (tuf.formats.TARGETINFO_SCHEMA,
-=======
-      'TARGETINFO_SCHEMA': (tuf.ssl_crypto.formats.TARGETINFO_SCHEMA,
->>>>>>> 2bfc7994
                             {'filepath': 'targets/target1.gif',
                              'fileinfo': {'length': 1024,
                                           'hashes': {'sha256': 'ABCD123'},
                                           'custom': {'type': 'target'}}}),
 
-<<<<<<< HEAD
       'TARGETINFOS_SCHEMA': (tuf.formats.TARGETINFOS_SCHEMA,
-=======
-      'TARGETINFOS_SCHEMA': (tuf.ssl_crypto.formats.TARGETINFOS_SCHEMA,
->>>>>>> 2bfc7994
                              [{'filepath': 'targets/target1.gif',
                                'fileinfo': {'length': 1024,
                                             'hashes': {'sha256': 'ABCD123'},
                                             'custom': {'type': 'target'}}}]),
 
-<<<<<<< HEAD
       'SIGNATURE_SCHEMA': (securesystemslib.formats.SIGNATURE_SCHEMA,
-=======
-      'SIGNATURE_SCHEMA': (tuf.ssl_crypto.formats.SIGNATURE_SCHEMA,
->>>>>>> 2bfc7994
                            {'keyid': '123abc',
                             'sig': 'A4582BCF323BCEF'}),
 
-<<<<<<< HEAD
       'SIGNATURESTATUS_SCHEMA': (securesystemslib.formats.SIGNATURESTATUS_SCHEMA,
-=======
-      'SIGNATURESTATUS_SCHEMA': (tuf.ssl_crypto.formats.SIGNATURESTATUS_SCHEMA,
->>>>>>> 2bfc7994
                                  {'threshold': 1,
                                   'good_sigs': ['123abc'],
                                   'bad_sigs': ['123abc'],
                                   'unknown_sigs': ['123abc'],
                                   'untrusted_sigs': ['123abc'],
-<<<<<<< HEAD
                                   'unknown_signing_schemes': ['123abc']}),
 
       'SIGNABLE_SCHEMA': (tuf.formats.SIGNABLE_SCHEMA,
-=======
-                                  'unknown_method_sigs': ['123abc']}),
-
-      'SIGNABLE_SCHEMA': (tuf.ssl_crypto.formats.SIGNABLE_SCHEMA,
->>>>>>> 2bfc7994
                           {'signed': 'signer',
                            'signatures': [{'keyid': '123abc',
                                            'sig': 'A4582BCF323BCEF'}]}),
 
-<<<<<<< HEAD
       'KEYDICT_SCHEMA': (securesystemslib.formats.KEYDICT_SCHEMA,
-=======
-      'KEYDICT_SCHEMA': (tuf.ssl_crypto.formats.KEYDICT_SCHEMA,
->>>>>>> 2bfc7994
                          {'123abc': {'keytype': 'rsa',
                                      'scheme': 'rsassa-pss-sha256',
                                      'keyval': {'public': 'pubkey',
@@ -261,11 +168,7 @@
                                    'keyval': {'public': 'pubkey',
                                               'private': 'privkey'}}}),
 
-<<<<<<< HEAD
       'SCPCONFIG_SCHEMA': (tuf.formats.SCPCONFIG_SCHEMA,
-=======
-      'SCPCONFIG_SCHEMA': (tuf.ssl_crypto.formats.SCPCONFIG_SCHEMA,
->>>>>>> 2bfc7994
                            {'general': {'transfer_module': 'scp',
                                         'metadata_path': '/path/meta.json',
                                         'targets_directory': '/targets'},
@@ -292,14 +195,9 @@
                            'threshold': 1,
                            'paths': ['path1/', 'path2']}}),
 
-<<<<<<< HEAD
       'ROOT_SCHEMA': (tuf.formats.ROOT_SCHEMA,
                       {'_type': 'root',
-=======
-      'ROOT_SCHEMA': (tuf.ssl_crypto.formats.ROOT_SCHEMA,
-                      {'_type': 'Root',
                        'spec_version': '1.0',
->>>>>>> 2bfc7994
                        'version': 8,
                        'consistent_snapshot': False,
                        'expires': '1985-10-21T13:20:00Z',
@@ -311,14 +209,9 @@
                                           'threshold': 1,
                                           'paths': ['path1/', 'path2']}}}),
 
-<<<<<<< HEAD
       'TARGETS_SCHEMA': (tuf.formats.TARGETS_SCHEMA,
         {'_type': 'targets',
-=======
-      'TARGETS_SCHEMA': (tuf.ssl_crypto.formats.TARGETS_SCHEMA,
-        {'_type': 'Targets',
          'spec_version': '1.0',
->>>>>>> 2bfc7994
          'version': 8,
          'expires': '1985-10-21T13:20:00Z',
          'targets': {'metadata/targets.json': {'length': 1024,
@@ -333,23 +226,15 @@
                                     'paths': ['path1/', 'path2']}]}}),
 
       'SNAPSHOT_SCHEMA': (tuf.formats.SNAPSHOT_SCHEMA,
-<<<<<<< HEAD
         {'_type': 'snapshot',
-=======
-        {'_type': 'Snapshot',
          'spec_version': '1.0',
->>>>>>> 2bfc7994
          'version': 8,
          'expires': '1985-10-21T13:20:00Z',
          'meta': {'snapshot.json': {'version': 1024}}}),
 
       'TIMESTAMP_SCHEMA': (tuf.formats.TIMESTAMP_SCHEMA,
-<<<<<<< HEAD
         {'_type': 'timestamp',
-=======
-        {'_type': 'Timestamp',
          'spec_version': '1.0',
->>>>>>> 2bfc7994
          'version': 8,
          'expires': '1985-10-21T13:20:00Z',
          'meta': {'metadattimestamp.json': {'length': 1024,
@@ -392,11 +277,7 @@
     # value and test that it does not match 'schema_type'.
     for schema_name, (schema_type, valid_schema) in six.iteritems(valid_schemas):
       invalid_schema = 0xBAD
-<<<<<<< HEAD
       if isinstance(schema_type, securesystemslib.schema.Integer):
-=======
-      if isinstance(schema_type, tuf.ssl_commons.schema.Integer):
->>>>>>> 2bfc7994
         invalid_schema = 'BAD'
       self.assertEqual(False, schema_type.matches(invalid_schema))
 
@@ -454,11 +335,8 @@
     self.assertRaises(securesystemslib.exceptions.FormatError, make_metadata, version,
                                                       expires, bad_filedict)
 
-<<<<<<< HEAD
     self.assertRaises(securesystemslib.exceptions.FormatError, from_metadata, 123)
-=======
-    self.assertRaises(tuf.ssl_commons.exceptions.FormatError, from_metadata, 123)
->>>>>>> 2bfc7994
+
 
 
 
@@ -477,11 +355,6 @@
     roledict = {'root': {'keyids': ['123abc'],
                          'threshold': 1,
                          'paths': ['path1/', 'path2']}}
-<<<<<<< HEAD
-=======
-
-    compression_algorithms = ['gz']
->>>>>>> 2bfc7994
 
     make_metadata = tuf.formats.RootFile.make_metadata
     from_metadata = tuf.formats.RootFile.from_metadata
@@ -533,20 +406,12 @@
     bad_versiondict = 123
     self.assertRaises(securesystemslib.exceptions.FormatError, make_metadata, version,
                                                       expires, bad_versiondict)
-<<<<<<< HEAD
     self.assertRaises(securesystemslib.exceptions.FormatError, make_metadata, bad_version, expires,
-=======
-    self.assertRaises(tuf.ssl_commons.exceptions.FormatError, make_metadata, bad_version, expires,
->>>>>>> 2bfc7994
                                                       versiondict)
     self.assertRaises(securesystemslib.exceptions.FormatError, make_metadata, version, bad_expires,
                                                       bad_versiondict)
 
-<<<<<<< HEAD
     self.assertRaises(securesystemslib.exceptions.FormatError, from_metadata, 123)
-=======
-    self.assertRaises(tuf.ssl_commons.exceptions.FormatError, from_metadata, 123)
->>>>>>> 2bfc7994
 
 
 
@@ -607,11 +472,6 @@
 
     self.assertRaises(securesystemslib.exceptions.FormatError, from_metadata, 123)
 
-<<<<<<< HEAD
-=======
-    self.assertRaises(tuf.ssl_commons.exceptions.FormatError, from_metadata, 123)
-
->>>>>>> 2bfc7994
 
 
   def test_MirrorsFile(self):
@@ -631,11 +491,7 @@
 
   def test_unix_timestamp_to_datetime(self):
     # Test conditions for valid arguments.
-<<<<<<< HEAD
     UNIX_TIMESTAMP_SCHEMA = securesystemslib.formats.UNIX_TIMESTAMP_SCHEMA
-=======
-    UNIX_TIMESTAMP_SCHEMA = tuf.ssl_crypto.formats.UNIX_TIMESTAMP_SCHEMA
->>>>>>> 2bfc7994
     self.assertTrue(datetime.datetime, tuf.formats.unix_timestamp_to_datetime(499137720))
     datetime_object = datetime.datetime(1985, 10, 26, 1, 22)
     self.assertEqual(datetime_object, tuf.formats.unix_timestamp_to_datetime(499137720))
@@ -689,6 +545,7 @@
   def test_make_signable(self):
     # Test conditions for expected make_signable() behavior.
     root = {'_type': 'root',
+            'spec_version': '1.0',
             'version': 8,
             'consistent_snapshot': False,
             'expires': '1985-10-21T13:20:00Z',
@@ -704,21 +561,14 @@
     self.assertTrue(SIGNABLE_SCHEMA.matches(tuf.formats.make_signable(root)))
     signable = tuf.formats.make_signable(root)
     self.assertEqual('root', tuf.formats.check_signable_object_format(signable))
-<<<<<<< HEAD
 
     self.assertEqual(signable, tuf.formats.make_signable(signable))
 
     # Test conditions for miscellaneous arguments.
     self.assertTrue(SIGNABLE_SCHEMA.matches(tuf.formats.make_signable('123')))
     self.assertTrue(SIGNABLE_SCHEMA.matches(tuf.formats.make_signable(123)))
-=======
-
-    self.assertEqual(signable, tuf.ssl_crypto.formats.make_signable(signable))
-
-    # Test conditions for miscellaneous arguments.
-    self.assertTrue(SIGNABLE_SCHEMA.matches(tuf.ssl_crypto.formats.make_signable('123')))
-    self.assertTrue(SIGNABLE_SCHEMA.matches(tuf.ssl_crypto.formats.make_signable(123)))
->>>>>>> 2bfc7994
+
+
 
 
 
@@ -729,11 +579,7 @@
     version = 8
     custom = {'type': 'paintjob'}
 
-<<<<<<< HEAD
     FILEINFO_SCHEMA = tuf.formats.FILEINFO_SCHEMA
-=======
-    FILEINFO_SCHEMA = tuf.ssl_crypto.formats.FILEINFO_SCHEMA
->>>>>>> 2bfc7994
     make_fileinfo = tuf.formats.make_fileinfo
     self.assertTrue(FILEINFO_SCHEMA.matches(make_fileinfo(length, hashes, version, custom)))
     self.assertTrue(FILEINFO_SCHEMA.matches(make_fileinfo(length, hashes)))
@@ -751,10 +597,6 @@
 
 
 
-<<<<<<< HEAD
-=======
-
->>>>>>> 2bfc7994
   def test_make_versioninfo(self):
     # Test conditions for valid arguments.
     version_number = 8
@@ -767,11 +609,7 @@
     # Test conditions for invalid arguments.
     bad_version_number = '8'
 
-<<<<<<< HEAD
     self.assertRaises(securesystemslib.exceptions.FormatError, make_versioninfo, bad_version_number)
-=======
-    self.assertRaises(tuf.ssl_commons.exceptions.FormatError, make_versioninfo, bad_version_number)
->>>>>>> 2bfc7994
 
 
 
@@ -815,14 +653,6 @@
     self.assertRaises(securesystemslib.exceptions.FormatError, make_role, keyids, threshold, name=bad_name, paths=paths)
     self.assertRaises(securesystemslib.exceptions.FormatError, make_role, keyids, threshold, name=name, paths=bad_paths)
 
-<<<<<<< HEAD
-=======
-    self.assertRaises(tuf.ssl_commons.exceptions.FormatError, make_role, bad_keyids, threshold, name=name, paths=paths)
-    self.assertRaises(tuf.ssl_commons.exceptions.FormatError, make_role, keyids, bad_threshold, name=name, paths=paths)
-    self.assertRaises(tuf.ssl_commons.exceptions.FormatError, make_role, keyids, threshold, name=bad_name, paths=paths)
-    self.assertRaises(tuf.ssl_commons.exceptions.FormatError, make_role, keyids, threshold, name=name, paths=bad_paths)
-
->>>>>>> 2bfc7994
     # 'paths' and 'path_hash_prefixes' cannot both be specified.
     self.assertRaises(securesystemslib.exceptions.FormatError, make_role, keyids, threshold, name, paths, path_hash_prefixes)
 
@@ -867,6 +697,7 @@
   def test_check_signable_object_format(self):
     # Test condition for a valid argument.
     root = {'_type': 'root',
+            'spec_version': '1.0',
             'version': 8,
             'consistent_snapshot': False,
             'expires': '1985-10-21T13:20:00Z',
@@ -878,11 +709,7 @@
                                'threshold': 1,
                                'paths': ['path1/', 'path2']}}}
 
-<<<<<<< HEAD
     root = tuf.formats.make_signable(root)
-=======
-    root = tuf.ssl_crypto.formats.make_signable(root)
->>>>>>> 2bfc7994
     self.assertEqual('root', tuf.formats.check_signable_object_format(root))
 
     # Test conditions for invalid arguments.
@@ -908,11 +735,7 @@
 
   def test_encode_canonical(self):
     # Test conditions for valid arguments.
-<<<<<<< HEAD
     encode = securesystemslib.formats.encode_canonical
-=======
-    encode = tuf.ssl_crypto.formats.encode_canonical
->>>>>>> 2bfc7994
     result = []
     output = result.append
     bad_output = 123
